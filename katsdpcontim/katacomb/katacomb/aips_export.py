from __future__ import with_statement

import logging
from os.path import join as pjoin

from katacomb import (uv_factory,
                      img_factory,
                      katdal_timestamps,
                      katdal_ant_name,
                      obit_image_mf_rms,
                      normalise_target_name,
                      save_image)
import katacomb.configuration as kc

import katpoint
import numpy as np
from scipy.optimize import curve_fit
from scipy.special import binom

log = logging.getLogger('katacomb')

# AIPS Table entries follow this kind of schema where data
# is stored in singleton lists, while book-keeping entries
# are not.
# { 'DELTAX' : [1.4], 'NumFields' : 4, 'Table name' : 'AIPS CC' }
# Strip out book-keeping keys and flatten lists
_DROP = {"Table name", "NumFields", "_status"}

OFILE_SEPARATOR = '_'


def _condition(row):
    """ Flatten singleton lists, drop book-keeping keys
        and convert non-singleton lists to np.ndarray
    """
    return {k: v[0] if len(v) == 1 else np.array(v)
            for k, v in row.items() if k not in _DROP}


<<<<<<< HEAD
def _integration_time(target, katds):
    """ Work out integration time (in hours) on a target,
        preserving katdal selection.
        NOTE:
        This is a plceholder until we can manipulate katdal
        target selection as described in JIRA ticket SR-1732:
        https://skaafrica.atlassian.net/browse/SR-1732
    """
    n_dumps = 0
    selection = katds._selection
    katds.select(reset='T')
    for _, _, scan_targ in katds.scans():
        if scan_targ == target:
            n_dumps += len(katds.dumps)
    katds.select(**selection)
    return n_dumps * katds.dump_period / 3600.


def _update_target_metadata(target_metadata, image, target, tn, katds, filebase):
    """ Append target metadata to target_metadata lists. """
    target_metadata.setdefault('FITSImageFilename', []).append(filebase + FITS_EXT)
    target_metadata.setdefault('PNGImageFileName', []).append(filebase + PNG_EXT)
    target_metadata.setdefault('PNGThumbNailFileName', []).append(filebase + TNAIL_EXT)
    target_metadata.setdefault('IntegrationTime', []).append(_integration_time(target, katds))
    image.GetPlane(None, [IMG_PLANE, 1, 1, 1, 1])
    target_metadata.setdefault('RMSNoise', []).append(str(image.FArray.RMS))
    target_metadata.setdefault('RightAscension', []).append(str(target.radec()[0]))
    target_metadata.setdefault('Declination', []).append(str(target.radec()[1]))
    radec = np.rad2deg(target.radec())
    target_metadata.setdefault('DecRa', []).append(','.join(map(str, radec[::-1])))
    target_metadata.setdefault('Targets', []).append(tn)
    target_metadata.setdefault('KatpointTargets', []).append(target.description)
    return target_metadata


def _metadata(katds, cb_id, target_metadata):
    """ Construct metadata dictionary """
    obs_params = katds.obs_params
    metadata = {}
    product_type = {}
    product_type['ProductTypeName'] = 'FITSImageProduct'
    product_type['ReductionName'] = 'Continuum Image'
    metadata['ProductType'] = product_type
    metadata['Run'] = str(katds.target_indices[0])
    # Format time as required
    start_time = datetime.datetime.utcfromtimestamp(katds.start_time)
    metadata['StartTime'] = start_time.strftime("%Y-%m-%dT%H:%M:%SZ")
    metadata['CaptureBlockId'] = cb_id
    metadata['ScheduleBlockIdCode'] = obs_params['sb_id_code']
    metadata['Description'] = obs_params['description'] + ': Continuum image'
    metadata['ProposalId'] = obs_params['proposal_id']
    metadata['Observer'] = obs_params['observer']
    # Add per-target metadata lists
    metadata.update(target_metadata)
    return metadata


=======
>>>>>>> 5cfb1b59
def export_images(clean_files, target_indices, disk, kat_adapter):
    """
    Write out FITS and PNG files for each image in clean_files.

    Parameters
    ----------
    clean_files : list
        List of :class:`katacomb.ImageFacade` objects
    target_indices : list of integers
        List of target indices associated with each CLEAN file
    disk : int
        FITS disk number to write to
    kat_adapter : :class:`KatdalAdapter`
        Katdal Adapter
    """

    used = []
    targets = kat_adapter.katdal.catalogue.targets
    for clean_file, ti in zip(clean_files, target_indices):
        try:
            with img_factory(aips_path=clean_file, mode='r') as cf:
                # Derive output product label and image class from AIPSPath
                ap = cf.aips_path

                # Get disk location of chosen FITS disk
                # and capture block ID from configuration
                cfg = kc.get_config()
                out_dir = cfg['fitsdirs'][disk - 1][1]
                cb_id = cfg['cb_id']

                # Get and sanitise target name
                targ = targets[ti]
                tn = normalise_target_name(targ.name, used)
                used.append(tn)

                # Output file name
                out_strings = [cb_id, ap.label, tn, ap.aclass]
                out_filebase = OFILE_SEPARATOR.join(filter(None, out_strings))
                out_fitsfilename = out_filebase + '.fits'

                log.info('Write FITS image output: %s' % (pjoin(out_dir, out_fitsfilename)))
                cf.writefits(disk, out_fitsfilename)

                # Export PNG and a thumbnail PNG
                out_pngfilename = pjoin(out_dir, out_filebase + '.png')
                save_image(cf, out_pngfilename)
                out_pngthumbnail = pjoin(out_dir, out_filebase + OFILE_SEPARATOR + 'tnail.png')
                save_image(cf, out_pngthumbnail, display_size=5., dpi=100)

                log.info('Write PNG image output: %s' % (pjoin(out_dir, out_filebase + '.png')))

        except Exception as e:
            log.warn("Export of FITS and PNG images from %s failed.\n%s",
                     clean_file, str(e))


def export_calibration_solutions(uv_files, kat_adapter, telstate):
    """
    Exports calibration solutions from each file
    in ``uv_files`` into ``telstate``.

    Parameters
    ----------
    uv_files : list
        List of :class:`katacomb.UVFacade` objects
    kat_adapter : :class:`KatdalAdapter`
        Katdal Adapter
    telstate : :class:`katsdptelstate.Telescope`
        telstate object
    """

    # MFImage outputs a UV file per source.  Iterate through each source:
    # (1) Extract complex gains from attached "AIPS SN" table
    # (2) Write them to telstate
    for si, uv_file in enumerate(uv_files):
        try:
            with uv_factory(aips_path=uv_file, mode='r') as uvf:
                try:
                    sntab = uvf.tables["AIPS SN"]
                except KeyError:
                    log.warn("No calibration solutions in '%s'", uv_file)
                else:
                    # Handle cases for single/dual pol gains
                    if "REAL2" in sntab.rows[0]:
                        def _extract_gains(row):
                            return np.array([row["REAL1"] + 1j*row["IMAG1"],
                                            row["REAL2"] + 1j*row["IMAG2"]],
                                            dtype=np.complex64)
                    else:
                        def _extract_gains(row):
                            return np.array([row["REAL1"] + 1j*row["IMAG1"],
                                            row["REAL1"] + 1j*row["IMAG1"]],
                                            dtype=np.complex64)

                    # Write each complex gain out per antenna
                    for row in (_condition(r) for r in sntab.rows):
                        # Convert time back from AIPS to katdal UTC
                        time = katdal_timestamps(row["TIME"], kat_adapter.midnight)
                        # Convert from AIPS FORTRAN indexing to katdal C indexing
                        ant = "%s_gains" % katdal_ant_name(row["ANTENNA NO."])

                        # Store complex gain for this antenna
                        # in telstate at this timestamp
                        telstate.add(ant, _extract_gains(row), ts=time)
        except Exception as e:
            log.warn("Export of calibration solutions from '%s' failed.\n%s",
                     uv_file, str(e))


NUM_KATPOINT_PARMS = 10


def export_clean_components(clean_files, target_indices, kat_adapter, telstate):
    """
    Exports clean components from each file in ``clean_files`` into ``telstate``.

    Parameters
    ----------
    clean_files : list
        List of :class:`katacomb.ImageFacade` objects
    target_indices : list of integers
        List of target indices associated with each CLEAN file
    kat_adapter : :class:`KatdalAdapter`
        Katdal Adapter
    telstate : :class:`katsdptelstate.Telescope`
        telstate object
    """

    # MFImage outputs a CLEAN image per source.  Iterate through each source:
    # (1) Extract clean components from attached "AIPS CC" table
    # (2) Merge positionally coincident clean components
    # (3) Convert CC table to list of katpoint Target strings
    # (4) Write them to telstate

    targets = kat_adapter.katdal.catalogue.targets
    it = enumerate(zip(clean_files, target_indices))
    for si, (clean_file, ti) in it:
        try:
            with img_factory(aips_path=clean_file, mode='r') as cf:
                if "AIPS CC" not in cf.tables:
                    log.warn("No clean components in '%s'", clean_file)
                else:
                    target = "target%d" % si

                    cf.MergeCC()

                    # Convert cctab to katpoint strings
                    katpoint_rows = cc_to_katpoint(cf)

                    # Extract description
                    description = targets[ti].description
                    data = {'description': description, 'components': katpoint_rows}

                    # Store them in telstate
                    key = telstate.join(target, "clean_components")
                    telstate.add(key, data, immutable=True)

        except Exception as e:
            log.warn("Export of clean components from '%s' failed.\n%s",
                     clean_file, str(e))


def cc_to_katpoint(img, order=2):
    """
    Convert the AIPS CC table attached to img to a
    list of katpoint Target strings.
    The CC table must be in tabulated form (with PARMS[3] = 20.).

    Parameters
    ----------
    img : :class:`ImageFacade`
        Obit MFImage with attached tabulated CC table
    order : int
        The desired polynomial order of the katpoint FluxDensityModel

    Returns
    -------
    list of strings
        One katpoint Target string per element
    """

    cctab = img.tables["AIPS CC"]
    # Condition all rows up front
    ccrows = [_condition(r) for r in cctab.rows]

    imlistdict = img.List.Dict
    imdescdict = img.Desc.Dict
    jlocr = imdescdict["jlocr"]
    jlocd = imdescdict["jlocd"]
    jlocf = imdescdict["jlocf"]
    jlocs = imdescdict["jlocs"]
    nspec = imlistdict["NSPEC"][2][0]
    nimterms = imlistdict["NTERM"][2][0]
    reffreq = imdescdict["crval"][jlocf]
    refra = np.deg2rad(imdescdict["crval"][jlocr])
    refdec = np.deg2rad(imdescdict["crval"][jlocd])
    # Center frequencies of the image planes
    planefreqs = np.array([imlistdict["FREQ%04d" % (freqid + 1)][2][0]
                           for freqid in range(nspec)])
    # Start and end frequencies of the frequency range
    startfreq = imlistdict["FREL0001"][2][0]
    endfreq = imlistdict["FREH%04d" % (nspec)][2][0]
    # Assume projection can be found from ctype 'RA--XXX' where XXX is the projection
    improj = imdescdict["ctype"][jlocr].strip()[-3:]
    stok = int(imdescdict["crval"][jlocs])

    # RMS of coarse frequency plane images for fitting sigma
    planerms = obit_image_mf_rms(img)
    # Only one stokes per image for MFImage output so can assume Stokes has length 1
    # Drop first NTERM planes as these are spectral fit images
    planerms = planerms[nimterms:, 0]
    # Mask planes with zero RMS (these are completely flagged frequency ranges in the images)
    fitmask = planerms > 0.
    planerms = planerms[fitmask]
    planefreqs = planefreqs[fitmask]
    katpoint_rows = []
    for ccnum, cc in enumerate(ccrows):
        # PARMS[3] must be 20. for tabulated CCs
        if cc["PARMS"][3] != 20.:
            raise ValueError("Clean Components are not in tabulated form for %s" % (img.aips_path))
        # PARMS[4:] are the tabulated CC flux densities in each image plane.
        ccflux = cc["PARMS"][4:][fitmask]
        kp_coeffs = fit_flux_model(planefreqs, ccflux, reffreq,
                                   planerms, cc["FLUX"], stokes=stok, order=order)
        kp_coeffs_str = " ".join([str(coeff) for coeff in kp_coeffs])
        kp_flux_model = "(%r %r %s)" % \
                        (startfreq/1.e6, endfreq/1.e6, kp_coeffs_str)
        l, m = np.deg2rad([cc["DELTAX"], cc["DELTAY"]])
        posn = katpoint.plane_to_sphere[improj](refra, refdec, l, m)
        ra_d, dec_d = np.rad2deg(posn)
        katpoint_rows.append("CC_%06d, radec, %s, %s, %s" %
                             (ccnum, ra_d, dec_d, kp_flux_model))
    return katpoint_rows


def fit_flux_model(nu, s, nu0, sigma, sref, stokes=1, order=2):
    """
    Fit a flux model of given order from Eqn 2. of
    Obit Development Memo #38, Cotton (2014)
    (ftp.cv.nrao.edu/NRAO-staff/bcotton/Obit/CalModel.pdf):
    s_nu = s_nu0 * exp(a0*ln(nu/nu0) + a1*ln(nu/nu0)**2 + ...)

    Very rarely, the requested fit fails, in which case fall
    back to a lower order, iterating until zeroth order. If all
    else fails return the weighted mean of the components.

    Finally convert the fitted parameters to a
    katpoint FluxDensityModel:
    log10(S) = a + b*log10(nu) + c*log10(nu)**2 + ...

    Parameters
    ----------
    nu : np.ndarray
        Frequencies to fit in Hz
    s : np.ndarray
        Flux densities to fit in Jy
    nu0 : float
        Reference frequency in Hz
    sigma : np.ndarray
        Errors of s
    sref : float
        Initial guess for the value of s at nu0
    stokes : int (optional)
        Stokes of image (in AIPSish 1=I, 2=Q, 3=U, 4=V)
    order : int (optional)
        The desired order of the fitted flux model (1: SI, 2: SI + Curvature ...)
    """

    if order > 3:
        raise ValueError("katpoint flux density models are only supported up to 3rd order.")
    init = [sref, -0.7] + [0] * (order - 1)
    lnunu0 = np.log(nu/nu0)
    for fitorder in range(order, -1, -1):
        try:
            popt, _ = curve_fit(obit_flux_model, lnunu0, s, p0=init[:fitorder + 1], sigma=sigma)
        except RuntimeError:
            log.warn("Fitting flux model of order %d to CC failed. Trying lower order fit." %
                     (fitorder,))
        else:
            coeffs = np.pad(popt, ((0, order - fitorder),), "constant")
            return obit_flux_model_to_katpoint(nu0, stokes, *coeffs)
    # Give up and return the weighted mean
    coeffs = [np.average(s, weights=1./(sigma**2))] + [0] * order
    return obit_flux_model_to_katpoint(nu0, stokes, *coeffs)


def obit_flux_model(lnunu0, iref, *args):
    """
    Compute model:
    (iref*exp(args[0]*lnunu0 + args[1]*lnunu0**2) ...)
    """
    exponent = np.sum([arg * (lnunu0 ** (power + 1))
                       for power, arg in enumerate(args)], axis=0)
    return iref * np.exp(exponent)


def obit_flux_model_to_katpoint(nu0, stokes, iref, *args):
    """ Convert model from Obit flux_model to katpoint FluxDensityModel.
    """
    kpmodel = [0.] * NUM_KATPOINT_PARMS
    # +/- component?
    sign = np.sign(iref)
    nu1 = 1.e6
    r = np.log(nu1 / nu0)
    p = np.log(10.)
    exponent = np.sum([arg * (r ** (power + 1))
                       for power, arg in enumerate(args)])
    # Compute log of flux_model directly to avoid
    # exp of extreme values when extrapolating to 1MHz
    lsnu1 = np.log(sign * iref) + exponent
    a0 = lsnu1 / p
    kpmodel[0] = a0
    n = len(args)
    for idx in range(1, n + 1):
        coeff = np.poly1d([binom(j, idx) * args[j - 1]
                           for j in range(n, idx - 1, -1)])
        betai = coeff(r)
        ai = betai * p ** (idx - 1)
        kpmodel[idx] = ai
    # Set Stokes +/- based on sign of iref
    # or zero in the unlikely event that iref is zero
    # I, Q, U, V are last 4 elements of kpmodel
    kpmodel[stokes - 5] = sign
    return kpmodel<|MERGE_RESOLUTION|>--- conflicted
+++ resolved
@@ -37,7 +37,6 @@
             for k, v in row.items() if k not in _DROP}
 
 
-<<<<<<< HEAD
 def _integration_time(target, katds):
     """ Work out integration time (in hours) on a target,
         preserving katdal selection.
@@ -95,8 +94,6 @@
     return metadata
 
 
-=======
->>>>>>> 5cfb1b59
 def export_images(clean_files, target_indices, disk, kat_adapter):
     """
     Write out FITS and PNG files for each image in clean_files.
