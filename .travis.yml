--- conflicted
+++ resolved
@@ -16,11 +16,7 @@
   - df -h
   - ulimit -a
   - python -V
-<<<<<<< HEAD
-  # install deb package dependencies for katcal
-=======
   # install deb package dependencies for katsdpcal
->>>>>>> c1b77fef
   - travis_wait sudo apt-get install -qq gfortran libatlas-base-dev python python-pip git-core python-h5py python-matplotlib python-numpy python-scipy tmux
   # check numpy and scipy versions
   - python -c 'import numpy; print numpy.__version__'
