#!groovy

<<<<<<< HEAD
=======
@Library('katsdpjenkins') _

>>>>>>> 0f4758ce
def maintainer = 'bmerry@ska.ac.za sperkins@ska.ac.za kmcalpine@ska.ac.za'
if (!katsdp.isTegra()) {
    katsdp.setDependencies([
        'ska-sa/katsdpdockerbase/master',
        'ska-sa/katpoint/master',
        'ska-sa/katdal/master',
        'ska-sa/katsdpsigproc/master',
        'ska-sa/katsdpservices/master',
        'ska-sa/katsdptelstate/master'])
    maintainer = "$maintainer ruby@ska.ac.za"
    katsdp.standardBuild(subdir: 'katsdpcal', docker_venv: true)
    katsdp.standardBuild(subdir: 'katsdpcontim',
                         cuda: true,
                         label: 'cpu-avx2')
}
else {
    katsdp.setDependencies(['tegra_ska-sa/katsdpdockerbase/master'])
}
katsdp.standardBuild(
    subdir: 'katsdpimager',
    cuda: true,
    python3: true,
    prepare_timeout: [time: 90, unit: 'MINUTES'],
    test_timeout: [time: 90, unit: 'MINUTES'])
katsdp.mail(maintainer)<|MERGE_RESOLUTION|>--- conflicted
+++ resolved
@@ -1,10 +1,6 @@
 #!groovy
 
-<<<<<<< HEAD
-=======
 @Library('katsdpjenkins') _
-
->>>>>>> 0f4758ce
 def maintainer = 'bmerry@ska.ac.za sperkins@ska.ac.za kmcalpine@ska.ac.za'
 if (!katsdp.isTegra()) {
     katsdp.setDependencies([
