--- conflicted
+++ resolved
@@ -3,11 +3,7 @@
 @Library('katsdpjenkins') _
 katsdp.killOldJobs()
 
-<<<<<<< HEAD
-def maintainer = 'bmerry@ska.ac.za sperkins@ska.ac.za kmcalpine@ska.ac.za'
-=======
 def maintainer = 'bmerry@ska.ac.za tmauch@ska.ac.za kmcalpine@ska.ac.za'
->>>>>>> bdd752f4
 if (!katsdp.isTegra()) {
     katsdp.setDependencies([
         'ska-sa/katsdpdockerbase/master',
