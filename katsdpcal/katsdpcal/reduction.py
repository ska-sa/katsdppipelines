--- conflicted
+++ resolved
@@ -93,7 +93,6 @@
     return [segment for (segment, track) in all_tracking.segments() if track]
 
 
-<<<<<<< HEAD
 def get_noise_diode(ts, ant_names, time_range=[]):
     """
     For a given timerange check if the noise diode is on for
@@ -124,10 +123,6 @@
 
 
 def get_solns_to_apply(s, solution_stores, sol_list, time_range=[]):
-
-=======
-def get_solns_to_apply(s, solution_stores, sol_list, time_range=[]):
->>>>>>> dc1daa11
     """
     For a given scan, extract and interpolate specified calibration solutions
     from the solution stores.
@@ -161,11 +156,7 @@
             solns_to_apply.append(s.interpolate(soln))
             logger.info("Loaded solution '%s' from solution store", soln)
         else:
-<<<<<<< HEAD
             logger.info("No '%s' solutions found in solution store", X)
-=======
-            logger.info("No '%s' solutions found in solution store", soln)
->>>>>>> dc1daa11
 
     return solns_to_apply
 
@@ -473,7 +464,6 @@
             # use single solution interval
             dumps_per_solint = scan_slice.stop - scan_slice.start
             g_solint = dumps_per_solint * dump_period
-<<<<<<< HEAD
             g_soln = shared_solve(ts, parameters, solution_stores['G'],
                                   parameters['g_bchan'], parameters['g_echan'],
                                   s.g_sol, g_solint, g0_h, pre_apply=solns_to_apply)
@@ -519,12 +509,7 @@
                 av_corr['auto_timestamps'].insert(0, np.average(s.timestamps))
             else:
                 logger.info("Noise diode wasn't fired, no KCROSS_DIODE solution")
-=======
-            shared_solve(ts, parameters, solution_stores['G'],
-                         parameters['g_bchan'], parameters['g_echan'],
-                         s.g_sol, g_solint, g0_h, pre_apply=solns_to_apply)
-
->>>>>>> dc1daa11
+
         # DELAY
         if any('delaycal' in k for k in taglist):
             # ---------------------------------------
