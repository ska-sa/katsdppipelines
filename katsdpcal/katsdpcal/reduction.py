import time
import logging

import numpy as np
import dask.array as da

from katdal.sensordata import TelstateSensorData, SensorCache
from katdal.categorical import CategoricalData
from katdal.h5datav3 import SENSOR_PROPS

from katsdpsigproc.rfi.twodflag import SumThresholdFlagger

from . import calprocs, calprocs_dask, solutions
from . import pipelineprocs as pp
from .scan import Scan
from . import lsm_dir

logger = logging.getLogger(__name__)


def init_flagger(parameters, dump_period):
    """Set up SumThresholdFlagger objects for targets
    and calibrators.

    Parameters
    ----------
    parameters : dict
        Pipeline parameters
    dump_period : float
        The dump period in seconds

    Returns
    -------
    calib_flagger : :class:`SumThresholdFlagger`
        A SumThresholdFlagger object for use with calibrators
    targ_flagger : :class:`SumThresholdFlagger`
        A SumThresholdFlagger object for use with targets
    """

    # Make windows a integer array
    rfi_windows_freq = np.array(parameters['rfi_windows_freq'], dtype=np.int)
    spike_width_time = parameters['rfi_spike_width_time'] / dump_period
    calib_flagger = SumThresholdFlagger(outlier_nsigma=parameters['rfi_calib_nsigma'],
                                        windows_freq=rfi_windows_freq,
                                        spike_width_time=spike_width_time,
                                        spike_width_freq=parameters['rfi_calib_spike_width_freq'],
                                        average_freq=parameters['rfi_average_freq'],
                                        freq_extend=parameters['rfi_extend_freq'])
    targ_flagger = SumThresholdFlagger(outlier_nsigma=parameters['rfi_targ_nsigma'],
                                       windows_freq=rfi_windows_freq,
                                       spike_width_time=spike_width_time,
                                       spike_width_freq=parameters['rfi_targ_spike_width_freq'],
                                       average_freq=parameters['rfi_average_freq'],
                                       freq_extend=parameters['rfi_extend_freq'])
    return calib_flagger, targ_flagger


def get_tracks(data, ts, parameters, dump_period):
    """Determine the start and end indices of each track segment in data buffer.

    Inputs
    ------
    data : dict
        Data buffer
    ts : :class:`katsdptelstate.TelescopeState`
        The telescope state associated with this pipeline
    parameters : dict
        Pipeline parameters
    dump_period : float
        Dump period in seconds

    Returns
    -------
    segments : list of slice objects
        List of slices indicating dumps associated with each track in buffer

    """
    # Collect all receptor activity sensors from telstate
    cache = {}
    for ant in parameters['antennas']:
        sensor_name = '{}_activity'.format(ant.name)
        cache[sensor_name] = TelstateSensorData(ts, sensor_name)
    num_dumps = data['times'].shape[0]
    timestamps = data['times']
    sensors = SensorCache(cache, timestamps, dump_period, props=SENSOR_PROPS)
    # Interpolate onto data timestamps and find dumps where all receptors track
    tracking = np.ones(num_dumps, dtype=bool)
    for activity in sensors:
        tracking &= (np.array(sensors[activity]) == 'track')
    # Convert sequence of flags into segments and return the ones that are True
    all_tracking = CategoricalData(tracking, range(num_dumps + 1))
    all_tracking.remove_repeats()
    return [segment for (segment, track) in all_tracking.segments() if track]


def get_solns_to_apply(s, solution_stores, sol_list, time_range=[]):
    """
    For a given scan, extract and interpolate specified calibration solutions
    from the solution stores.

    Inputs
    ------
    s : :class:`Scan`
        scan
    solution_stores : dict of :class:`solutions.SolutionStore`
        stored solutions
    sol_list : list of str
        calibration solutions to extract and interpolate

    Returns
    -------
    solns_to_apply : list of :class:`~.CalSolution`
        solutions
    """
    solns_to_apply = []

    for X in sol_list:
        if X != 'G':
            # get most recent solution value
            soln = solution_stores[X].latest
        else:
            # get G values for a two hour range on either side of target scan
            t0, t1 = time_range
            soln = solution_stores[X].get_range(t0 - 2. * 60. * 60., t1 + 2. * 60. * 60)

        if soln is not None and len(soln.values) > 0:
            solns_to_apply.append(s.interpolate(soln))
            logger.info("Loaded solution '%s' from solution store", soln)
        else:
            logger.info("No '%s' solutions found in solution store", soln)

    return solns_to_apply


_shared_solve_seq = 0


def save_solution(telstate, key, solution_store, soln):
    """Write a calibration solution to telescope state and the solution store.

    The `soln` may be either a :class:`CalSolution` or a :class:`CalSolutions`.
    The `telstate` may be ``None`` to save only to the solution store.
    """
    def save_one(soln):
        if telstate is not None:
            telstate.add(key, soln.values, ts=soln.time)
        solution_store.add(soln)

    logger.info("  - Saving solution '%s' to Telescope State", soln)
    assert isinstance(soln, (solutions.CalSolution, solutions.CalSolutions))
    if isinstance(soln, solutions.CalSolution):
        save_one(soln)
    else:
        for v, t in zip(soln.values, soln.times):
            save_one(solutions.CalSolution(soln.soltype, v, t))


def shared_solve(telstate, parameters, solution_store, bchan, echan,
                 solver, *args, **kwargs):
    """Run a solver on one of the cal nodes.

    The one containing the relevant data actually does the calculation and
    stores it in telstate, while the others simply wait for the result.

    Parameters
    ----------
    telstate : :class:`katsdptelstate.TelescopeState`
        Telescope state in which the solution is stored
    parameters : dict
        Pipeline parameters
    solution_store : :class:`CalSolutionStore`-like
        Store in which to place the solution, in addition to the `telstate`. If it
        is ``None``, the solution is returned but not placed in any store (nor in
        a public part of telstate).
    bchan,echan : int
        Channel range containing the data, relative to the channels held by
        this server. It must lie either entirely inside or entirely outside
        [0, n_chans).
    solver : callable
        Function to do the actual computation. It is passed the remaining
        arguments, and is also passed `bchan` and `echan` by keyword. It must
        return a :class:`~.CalSolution` or `~.CalSolutions`.
    _seq : int, optional
        If specified, it is used as the sequence number instead of using the
        global counter. This is intended strictly for unit testing.
    """
    # telstate doesn't quite provide the sort of barrier primitives we'd like,
    # but we can kludge it. Each server maintains a sequence number of calls to
    # this function (which MUST be kept synchronised). Metadata needed to fetch the
    # actual result is inserted into an immutable key, whose name includes the
    # sequence number. If `name` is not given, the metadata contains the actual
    # values.
    def add_info(info):
        telstate.add(shared_key, info, immutable=True)

    global _shared_solve_seq
    if '_seq' in kwargs:
        seq = kwargs.pop('_seq')
    else:
        seq = _shared_solve_seq
        _shared_solve_seq += 1
    shared_key = 'shared_solve_{}'.format(seq)

    if solution_store is not None:
        telstate_key = parameters['product_names'][solution_store.soltype]
    else:
        telstate_key = None

    n_chans = len(parameters['channel_freqs'])
    if 0 <= bchan and echan <= n_chans:
        kwargs['bchan'] = bchan
        kwargs['echan'] = echan
        try:
            soln = solver(*args, **kwargs)
            assert isinstance(soln, (solutions.CalSolution, solutions.CalSolutions))
            values = soln.values
            if solution_store is not None:
                save_solution(telstate, telstate_key, solution_store, soln)
                values = None
            if isinstance(soln, solutions.CalSolution):
                info = ('CalSolution', soln.soltype, values, soln.time)
            else:
                info = ('CalSolutions', soln.soltype, values, soln.times)
        except Exception as error:
            add_info(('Exception', error))
            raise
        else:
            add_info(info)
            return soln
    else:
        assert echan <= 0 or bchan >= n_chans, 'partial channel overlap'
        telstate.wait_key(shared_key)
        info = telstate[shared_key]
        if info[0] == 'Exception':
            raise info[1]
        elif info[0] == 'CalSolution':
            soltype, values, time = info[1:]
            if values is None:
                saved = telstate.get_range(telstate_key, st=time, et=time, include_end=True)
                if len(saved) != 1:
                    print(len(telstate.get_range(telstate_key, st=0)))
                    raise ValueError('Expected exactly one solution with timestamp {}, found {}'
                                     .format(time, len(saved)))
                values = saved[0][0]
            soln = solutions.CalSolution(soltype, values, time)
        elif info[0] == 'CalSolutions':
            soltype, values, times = info[1:]
            if values is None:
                # Reassemble from telstate
                saved = telstate.get_range(telstate_key, st=times[0], et=times[-1],
                                           include_end=True)
                if not saved:
                    raise ValueError('Key {} not found in time interval [{}, {}]'
                                     .format(telstate_key, times[0], times[-1]))
                # Split (value, ts) pairs into separate lists
                values, saved_times = zip(*saved)
                if list(saved_times) != list(times):
                    raise ValueError('Timestamps for {} did not match expected values'
                                     .format(telstate_key))
                values = np.stack(values)
            soln = solutions.CalSolutions(soltype, values, times)
        else:
            raise ValueError('Unknown info type {}'.format(info[0]))
        if solution_store is not None:
            # We don't pass telstate, because we got the value from telstate
            save_solution(None, None, solution_store, soln)
        return soln


def pipeline(data, ts, parameters, solution_stores, stream_name):
    """
    Pipeline calibration

    Inputs
    ------
    data : dict
        Dictionary of data buffers. Keys `vis`, `flags` and `weights` reference
        :class:`dask.Arrays`, while `times` references a numpy array.
    ts : :class:`katsdptelstate.TelescopeState`
        Telescope state, scoped to the cal namespace within the capture block
    parameters : dict
        The pipeline parameters
    solution_stores : dict of :class:`~.CalSolutionStore`-like
        Solution stores for the capture block, indexed by solution type
    stream_name : str
        Name of the L0 data stream

    Returns
    -------
    slices : list of slice
        slices for each target track in the buffer
    av_corr : dict
        Dictionary containing time and frequency averaged, calibrated data.
        Keys `targets`, `vis`, `flags`, `weights`, `times`, `n_flags`,
        `timestamps` all reference numpy arrays.
    """

    # ----------------------------------------------------------
    # set up timing file
    # at the moment this is re-made every scan! fix later!
    # timing_file = 'timing.txt'
    # print timing_file
    # if os.path.isfile(timing_file): os.remove(timing_file)
    # timing_file = open("timing.txt", "w")

    # ----------------------------------------------------------
    # extract some some commonly used constants from the TS

    telstate_l0 = ts.view(stream_name)
    # solution intervals
    bp_solint = parameters['bp_solint']  # seconds
    k_solint = parameters['k_solint']  # seconds
    k_chan_sample = parameters['k_chan_sample']
    g_solint = parameters['g_solint']  # seconds
    try:
        dump_period = telstate_l0['int_time']
    except KeyError:
        logger.warning(
            'Parameter %s_int_time not present in TS. Will be derived from data.', stream_name)
        dump_period = data['times'][1] - data['times'][0]

    n_ants = len(parameters['antennas'])
    n_pols = len(parameters['bls_pol_ordering'])
    # refant index number in the antenna list
    refant_ind = parameters['refant_index']

    # Set up flaggers
    calib_flagger, targ_flagger = init_flagger(parameters, dump_period)

    # get names of target TS key, using TS reference antenna
    target_key = '{0}_target'.format(parameters['refant'].name)

    # ----------------------------------------------------------
    # set initial values for fits
    bp0_h = None
    g0_h = None

    # ----------------------------------------------------------
    # iterate through the track scans accumulated into the data buffer
    #    first extract track scan indices from the buffer
    #    iterate backwards in time through the scans,
    #    for the case where a gains need to be calculated from a gain scan
    #    after a target scan, for application to the target scan
    track_slices = get_tracks(data, ts, parameters, dump_period)
    target_slices = []
    # initialise corrected data
    av_corr = {'targets': [], 'vis': [], 'flags': [], 'weights': [],
               'times': [], 'n_flags': [], 'timestamps': []}

    for scan_slice in reversed(track_slices):
        # start time, end time
        t0 = data['times'][scan_slice.start]
        t1 = data['times'][scan_slice.stop - 1]
        n_times = scan_slice.stop - scan_slice.start

        #  target string contains: 'target name, tags, RA, DEC'
        target = ts.get_range(target_key, et=t0)[0][0]
        target_list = target.split(',')
        target_name = target_list[0]
        logger.info('-----------------------------------')
        logger.info('Target: {0}'.format(target_name))
        logger.info('  Timestamps: {0}'.format(n_times))
        logger.info('  Time:       {0} - {1}'.format(
            time.strftime("%H:%M:%S", time.gmtime(t0)), time.strftime("%H:%M:%S", time.gmtime(t1))))

        # if there are no tags, don't process this scan
        if len(target_list) > 1:
            taglist = target_list[1].split()
        else:
            logger.info('  Tags:   None')
            continue
        logger.info('  Tags:       {0}'.format(taglist,))

        # ---------------------------------------
        # set up scan
        s = Scan(data, scan_slice, dump_period,
                 parameters['bls_lookup'], target,
                 chans=parameters['channel_freqs'],
                 ants=parameters['antennas'],
                 refant=refant_ind,
                 array_position=parameters['array_position'], logger=logger)
        if s.xc_mask.size == 0:
            logger.info('No XC data - no processing performed.')
            continue

        # Do we have a model for this source?
        model_key = 'model_{0}'.format(target_name)
        try:
            model_params = ts[model_key]
        except KeyError:
            model_params, model_file = pp.get_model(target_name, lsm_dir)
            if model_params is not None:
                s.add_model(model_params)
                ts.add(model_key, model_params, immutable=True)
                logger.info('   Model file: {0}'.format(model_file))
        else:
            s.add_model(model_params)
        logger.debug('Model parameters for source {0}: {1}'.format(
            target_name, s.model_raw_params))

        # ---------------------------------------
        # Calibrator RFI flagging
        if any(k.endswith('cal') for k in taglist):
            logger.info('Calibrator flagging')
            s.rfi(calib_flagger, parameters['rfi_mask'])
            # TODO: setup separate flagger for cross-pols
            s.rfi(calib_flagger, parameters['rfi_mask'], cross=True)

        # run_t0 = time.time()

        # perform calibration as appropriate, from scan intent tags:

        # BEAMFORMER
        if any('bfcal' in k for k in taglist):
            # ---------------------------------------
            # K solution
            logger.info('Solving for K on beamformer calibrator %s', target_name)
            k_soln = shared_solve(ts, parameters, solution_stores['K'],
                                  parameters['k_bchan'], parameters['k_echan'], s.k_sol)

            # ---------------------------------------
            # B solution
            logger.info('Solving for B on beamformer calibrator %s', target_name)
            # get K solutions to apply and interpolate it to scan timestamps
            solns_to_apply = [s.interpolate(k_soln)]
            b_soln = s.b_sol(bp0_h, pre_apply=solns_to_apply)
            save_solution(ts, parameters['product_names']['B'], solution_stores['B'], b_soln)

            # ---------------------------------------
            # G solution
            logger.info('Solving for G on beamformer calibrator {0}'.format(target_name,))
            # get B solutions to apply and interpolate them to scan timestamps along with K
            solns_to_apply.append(s.interpolate(b_soln))

            # use single solution interval
            dumps_per_solint = scan_slice.stop - scan_slice.start
            g_solint = dumps_per_solint * dump_period
            shared_solve(ts, parameters, solution_stores['G'],
                         parameters['g_bchan'], parameters['g_echan'],
                         s.g_sol, g_solint, g0_h, pre_apply=solns_to_apply)

        # DELAY
        if any('delaycal' in k for k in taglist):
            # ---------------------------------------
            # preliminary G solution
            logger.info('Solving for preliminary G on delay calibrator %s', target_name)
            # solve and interpolate to scan timestamps
            pre_g_soln = shared_solve(ts, parameters, None,
                                      parameters['k_bchan'], parameters['k_echan'],
                                      s.g_sol, k_solint, g0_h)
            g_to_apply = s.interpolate(pre_g_soln)

            # ---------------------------------------
            # K solution
            logger.info('Solving for K on delay calibrator %s', target_name)
            shared_solve(ts, parameters, solution_stores['K'],
                         parameters['k_bchan'], parameters['k_echan'],
                         s.k_sol, chan_sample=k_chan_sample, pre_apply=[g_to_apply])

        # DELAY POL OFFSET
        if any('polcal' in k for k in taglist):
            if n_pols < 4:
                logger.info('Cant solve for KCROSS without four polarisation products')
            else:
                # ---------------------------------------
                # get K solutions to apply and interpolate them to scan timestamps
                pre_apply_solns = ['K', 'B']
                solns_to_apply = get_solns_to_apply(s, solution_stores, pre_apply_solns)
                # solns_to_apply.append(g_to_apply)

                # ---------------------------------------
                # preliminary G solution
                logger.info(
                    'Solving for preliminary G on KCROSS calibrator {0}'.format(target_name,))
                # solve (pre-applying given solutions)
                pre_g_soln = shared_solve(ts, parameters, None,
                                          parameters['k_bchan'], parameters['k_echan'],
                                          s.g_sol, k_solint, g0_h, pre_apply=solns_to_apply)
                # interpolate to scan timestamps
                g_to_apply = s.interpolate(pre_g_soln)
                solns_to_apply.append(g_to_apply)

                # ---------------------------------------
                # KCROSS solution
                logger.info('Solving for KCROSS on cross-hand delay calibrator %s', target_name)
                shared_solve(ts, parameters, solution_stores['KCROSS'],
                             s.kcross_sol,
                             chan_ave=parameters['kcross_chanave'], pre_apply=solns_to_apply)

        # BANDPASS
        if any('bpcal' in k for k in taglist):
            # ---------------------------------------
            # get K solutions to apply and interpolate it to scan timestamps
            solns_to_apply = get_solns_to_apply(s, solution_stores, ['K'])

            # ---------------------------------------
            # Preliminary G solution
            logger.info('Solving for preliminary G on bandpass calibrator %s', target_name)
            # solve and interpolate to scan timestamps
            pre_g_soln = shared_solve(ts, parameters, None,
                                      parameters['g_bchan'], parameters['g_echan'],
                                      s.g_sol, bp_solint, g0_h, pre_apply=solns_to_apply)
            g_to_apply = s.interpolate(pre_g_soln)

            # ---------------------------------------
            # B solution
            logger.info('Solving for B on bandpass calibrator %s', target_name)
            solns_to_apply.append(g_to_apply)
            b_soln = s.b_sol(bp0_h, pre_apply=solns_to_apply)
            save_solution(ts, parameters['product_names']['B'], solution_stores['B'], b_soln)

        # GAIN
        if any('gaincal' in k for k in taglist):
            # ---------------------------------------
            # get K and B solutions to apply and interpolate them to scan timestamps
            solns_to_apply = get_solns_to_apply(s, solution_stores, ['K', 'B'])

            # ---------------------------------------
            # G solution
            logger.info('Solving for G on gain calibrator %s', target_name)
            # set up solution interval: just solve for two intervals per G scan
            # (ignore ts g_solint for now)
            dumps_per_solint = np.ceil((scan_slice.stop - scan_slice.start - 1) / 2.0)
            g_solint = dumps_per_solint * dump_period
            shared_solve(ts, parameters, solution_stores['G'],
                         parameters['g_bchan'], parameters['g_echan'],
                         s.g_sol, g_solint, g0_h, pre_apply=solns_to_apply)

        # TARGET
        if any('target' in k for k in taglist):
            # ---------------------------------------
            logger.info('Applying calibration solutions to target {0}:'.format(target_name,))

            # ---------------------------------------
            # get K, B and G solutions to apply and interpolate it to scan timestamps
            solns_to_apply = get_solns_to_apply(s, solution_stores, ['K', 'B', 'G'],
                                                time_range=[t0, t1])
            s.apply_inplace(solns_to_apply)

            # accumulate list of target scans to be streamed to L1
            target_slices.append(scan_slice)

            # flag calibrated target
            logger.info('Flagging calibrated target {0}'.format(target_name,))
            rfi_mask = parameters['rfi_mask']
            s.rfi(targ_flagger, rfi_mask)
            # TODO: setup separate flagger for cross-pols
            s.rfi(targ_flagger, rfi_mask, cross=True)

<<<<<<< HEAD
        # apply solutions and average the corrected data
        solns_to_apply = get_solns_to_apply(s, solution_stores,
                                            ['K', 'B', 'G'], time_range=[t0, t1])
        logger.info('Applying solutions to {0}:'.format(target_name,))
=======
>>>>>>> d2d6bf52
        vis = s.tf.auto.vis
        target_type = 'target'
        # apply solutions to calibrators
        if not any('target' in k for k in taglist):
            target_type = 'calibrator'
            solns_to_apply = get_solns_to_apply(s, ts, ['K', 'B', 'G'], time_range=[t0, t1])
            logger.info('Applying solutions to calibrator {0}:'.format(target_name,))
            for soln in solns_to_apply:
                vis = s.apply(soln, vis)

        # average the corrected data
        av_vis, av_flags, av_weights = vis, s.tf.auto.flags, s.tf.auto.weights
        logger.info('Averaging corrected data for {0} {1}:'.format(target_type, target_name,))
        if vis.shape[1] > 1024:
            av_vis, av_flags, av_weights = calprocs_dask.wavg_full_f(av_vis,
                                                                     av_flags,
                                                                     av_weights,
                                                                     chanav=vis.shape[1] // 1024)

        av_vis, av_flags, av_weights = calprocs_dask.wavg_full(av_vis,
                                                               av_flags,
                                                               av_weights)

        # collect corrected data and calibrator target list to send to report writer
        av_vis, av_flags, av_weights = da.compute(av_vis, av_flags, av_weights)

        av_corr['targets'].insert(0, target)
        av_corr['vis'].insert(0, av_vis)
        av_corr['flags'].insert(0, av_flags)
        av_corr['weights'].insert(0, av_weights)
        av_corr['times'].insert(0, np.average(s.timestamps))
        av_corr['n_flags'].insert(0, da.sum(calprocs.asbool(s.tf.auto.flags), axis=0).compute())
        av_corr['timestamps'].insert(0, s.timestamps)

    return target_slices, av_corr<|MERGE_RESOLUTION|>--- conflicted
+++ resolved
@@ -547,20 +547,14 @@
             # TODO: setup separate flagger for cross-pols
             s.rfi(targ_flagger, rfi_mask, cross=True)
 
-<<<<<<< HEAD
-        # apply solutions and average the corrected data
-        solns_to_apply = get_solns_to_apply(s, solution_stores,
-                                            ['K', 'B', 'G'], time_range=[t0, t1])
-        logger.info('Applying solutions to {0}:'.format(target_name,))
-=======
->>>>>>> d2d6bf52
         vis = s.tf.auto.vis
         target_type = 'target'
         # apply solutions to calibrators
         if not any('target' in k for k in taglist):
             target_type = 'calibrator'
-            solns_to_apply = get_solns_to_apply(s, ts, ['K', 'B', 'G'], time_range=[t0, t1])
-            logger.info('Applying solutions to calibrator {0}:'.format(target_name,))
+            solns_to_apply = get_solns_to_apply(s, solution_stores,
+                                                ['K', 'B', 'G'], time_range=[t0, t1])
+            logger.info('Applying solutions to calibrator %s:', target_name)
             for soln in solns_to_apply:
                 vis = s.apply(soln, vis)
 
