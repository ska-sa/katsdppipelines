import time
import mmap
import os
import shutil
import logging
from collections import deque

import spead2
import spead2.recv.trollius
import spead2.send

import katcp
from katcp.kattypes import request, return_reply, concurrent_reply, Bool

import numpy as np
import dask.array as da
import dask.diagnostics
import trollius
from trollius import From, Return
import tornado.gen
from katsdpservices.asyncio import to_tornado_future
import concurrent.futures

import katsdpcal
from .reduction import pipeline
from .report import make_cal_report
from . import calprocs


logger = logging.getLogger(__name__)


class ObservationEndEvent(object):
    """An observation has finished upstream"""
    def __init__(self, index, start_time, end_time):
        self.index = index
        self.start_time = start_time
        self.end_time = end_time


class StopEvent(object):
    """Graceful shutdown requested"""


class BufferReadyEvent(object):
    """Indicates to the pipeline that the buffer is ready for it."""
    def __init__(self, slots):
        self.slots = slots


class BufferFreeEvent(object):
    """Indicates to the accumulator that some slots are available again."""
    def __init__(self, slots):
        self.slots = slots


class SensorReadingEvent(object):
    """An update to a sensor sent to the master"""
    def __init__(self, name, reading):
        self.name = name
        self.reading = reading


class QueueObserver(object):
    """katcp Sensor observer that forwards updates to a queue"""
    def __init__(self, queue):
        self._queue = queue

    def update(self, sensor, reading):
        self._queue.put(SensorReadingEvent(sensor.name, reading))


def shared_empty(shape, dtype):
    """
    Allocate a numpy array from shared memory. The contents are undefined.

    .. note:: This only works on UNIX-like systems, not Windows.
    """
    dtype = np.dtype(dtype)
    items = int(np.product(shape))
    n_bytes = items * dtype.itemsize
    raw = mmap.mmap(-1, n_bytes, mmap.MAP_SHARED)
    array = np.frombuffer(raw, dtype)
    array.shape = shape
    return array


def _inc_sensor(sensor, delta, status=katcp.Sensor.NOMINAL, timestamp=None):
    """Increment sensor value by `delta`."""
    sensor.set_value(sensor.value() + delta, status, timestamp)


def _slots_slices(slots):
    """Compresses a list of slot positions to a list of ranges (given as slices).

    This is a generator that yields the slices

    Example
    -------
    >>> list(_slots_slices([2, 3, 4, 6, 7, 8, 0, 1]))
    [slice(2, 5, None), slice(6, 9, None), slice(0, 2, None)]
    """
    start = None
    end = None
    for slot in slots:
        if end is not None and slot != end:
            yield slice(start, end)
            start = end = None
        if start is None:
            start = slot
        end = slot + 1
    if end is not None:
        yield slice(start, end)


class Task(object):
    """Base class for tasks (threads or processes).

    It manages katcp sensors that are sent back to the master process over a
    :class:`multiprocessing.Queue`. It is intended to be subclassed to provide
    :meth:`get_sensors` and :meth:`run` methods.

    Parameters
    ----------
    task_class : type
        Either :class:`multiprocessing.Process` or an equivalent class such as
        :class:`multiprocessing.dummy.Process`.
    master_queue : :class:`multiprocessing.Queue`
        Queue for sending sensor updates to the master.
    name : str, optional
        Name for the task

    Attributes
    ----------
    master_queue : :class:`multiprocessing.Queue`
        Queue passed to the constructor
    sensors : dict
        Dictionary of :class:`katcp.Sensor`s. This is only guaranteed to be
        present inside the child process.
    """

    def __init__(self, task_class, master_queue, name=None):
        self.master_queue = master_queue
        self._process = task_class(target=_run_task, name=name, args=(self,))
        self.sensors = None
        # Expose assorted methods from the base class
        for key in ['start', 'terminate', 'join', 'name', 'is_alive']:
            if hasattr(self._process, key):
                setattr(self, key, getattr(self._process, key))

    def _run(self):
        sensors = self.get_sensors()
        observer = QueueObserver(self.master_queue)
        for sensor in sensors:
            sensor.attach(observer)
        self.sensors = {sensor.name: sensor for sensor in sensors}
        self.run()

    def get_sensors(self):
        """Get list of katcp sensors.

        The sensors should be instantiated when this function is called, not
        cached.
        """
        return []

    @property
    def daemon(self):
        return self._process.daemon

    @daemon.setter
    def daemon(self, value):
        self._process.daemon = value


def _run_task(task):
    """Free function wrapping the Task runner. It needs to be free because
    bound instancemethods can't be pickled for multiprocessing.
    """
    task._run()


# ---------------------------------------------------------------------------------------
# Accumulator
# ---------------------------------------------------------------------------------------

class Accumulator(object):
    """Manages accumulation of L0 data into buffers"""

    def __init__(self, buffers, accum_pipeline_queue,
                 l0_endpoint, l0_interface_address, telstate):
        self.buffers = buffers
        self.telstate = telstate
        self.l0_endpoint = l0_endpoint
        self.l0_interface_address = l0_interface_address
        self.accum_pipeline_queue = accum_pipeline_queue

        # Extract useful parameters from telescope state
        self.cbf_sync_time = self.telstate.cbf_sync_time
        self.sdp_l0_int_time = self.telstate.sdp_l0_int_time
        self.set_ordering_parameters()

        self.name = 'Accumulator'
        self._rx = None
        self._run_future = None
        # First and last timestamps in observation
        self._obs_start = None
        self._obs_end = None
        # Unique number given to each observation
        self._index = 0

        # Get data shape
        buffer_shape = buffers['vis'].shape
        self.max_length = buffer_shape[0] // 2   # Ensures at least double buffering
        self.nslots = buffer_shape[0]
        self.nchan = buffer_shape[1]
        self.npol = buffer_shape[2]
        self.nbl = buffer_shape[3]

        # Free space tracking
        self._free_slots = deque(range(buffer_shape[0]))
        self._slots_cond = trollius.Condition()  # Signalled when new slots are available
        # Whether a capture session is active. However, it is set to false as soon as
        # capture_done is entered, before the _run_future is actually yielded.
        self._running = False

        # Allocate storage and thread pool for receiver
        # Main data is 10 bytes per entry: 8 for vis, 1 for flags, 1 for weights.
        # Then there are per-channel weights (4 bytes each).
        heap_size = self.nchan * self.npol * self.nbl * 10 + self.nchan * 4
        self._thread_pool = spead2.ThreadPool()
        self._memory_pool = spead2.MemoryPool(heap_size, heap_size + 4096, 4, 4)

        # Thread for doing blocking waits, to avoid stalling the asyncio event loop
        self._executor = concurrent.futures.ThreadPoolExecutor(1)

        # Sensors for the katcp server to report
        sensors = [
            katcp.Sensor.boolean(
                'accumulator-capture-active',
                'whether an observation is in progress',
                default=False, initial_status=katcp.Sensor.NOMINAL),
            katcp.Sensor.integer(
                'accumulator-observations',
                'number of observations completed by the accumulator',
                default=0, initial_status=katcp.Sensor.NOMINAL),
            katcp.Sensor.integer(
                'accumulator-batches',
                'number of batches completed by the accumulator',
                default=0, initial_status=katcp.Sensor.NOMINAL),
            katcp.Sensor.integer(
                'accumulator-input-heaps',
                'number of L0 heaps received',
                default=0, initial_status=katcp.Sensor.NOMINAL),
            katcp.Sensor.integer(
                'slots',
                'total number of buffer slots',
                default=self.nslots, initial_status=katcp.Sensor.NOMINAL),
            katcp.Sensor.integer(
                'accumulator-slots',
                'number of buffer slots the current accumulation has written to',
                default=0, initial_status=katcp.Sensor.NOMINAL),
            katcp.Sensor.integer(
                'free-slots',
                'number of unused buffer slots',
                default=self.nslots, initial_status=katcp.Sensor.NOMINAL),
            # pipeline-slots gives information about the pipeline, but is
            # produced in the accumulator because the pipeline doesn't get
            # interrupted when more work is added to it.
            katcp.Sensor.integer(
                'pipeline-slots',
                'number of buffer slots in use by the pipeline',
                default=0, initial_status=katcp.Sensor.NOMINAL),
            katcp.Sensor.float(
                'accumulator-last-wait',
                'time the accumulator had to wait for a free buffer',
                unit='s')
        ]
        self.sensors = {sensor.name: sensor for sensor in sensors}

    @property
    def capturing(self):
        return self._rx is not None

    @trollius.coroutine
    def _next_slot(self):
        wait_sensor = self.sensors['accumulator-last-wait']
        with (yield From(self._slots_cond)):
            if not self._running:
                raise Return(None)
            elif self._free_slots:
                wait_sensor.set_value(0.0)
            else:
                logger.warn('no slots available - waiting for pipeline to return buffers')
                loop = trollius.get_event_loop()
                now = loop.time()
                while self._running and not self._free_slots:
                    yield From(self._slots_cond.wait())
                if not self._running:
                    raise Return(None)
                elapsed = loop.time() - now
                logger.info('slot acquired')
                wait_sensor.set_value(elapsed, status=katcp.Sensor.WARN)
            slot = self._free_slots.popleft()
            now = time.time()
            status = katcp.Sensor.WARN if not self._free_slots else katcp.Sensor.NOMINAL
            _inc_sensor(self.sensors['free-slots'], -1, status, timestamp=now)
            _inc_sensor(self.sensors['accumulator-slots'], 1, timestamp=now)
            raise Return(slot)

    @trollius.coroutine
    def buffer_free(self, event):
        """Return slots to the free list.

        Parameters
        ----------
        event : :class:`BufferFreeEvent`
            Event listing the slots that are now available
        """
        if event.slots:
            with (yield From(self._slots_cond)):
                self._free_slots.extend(event.slots)
                now = time.time()
                _inc_sensor(self.sensors['free-slots'], len(event.slots), timestamp=now)
                _inc_sensor(self.sensors['pipeline-slots'], -len(event.slots), timestamp=now)
                self._slots_cond.notify()

    @trollius.coroutine
    def _run_observation(self, index):
        """Runs for a single observation i.e., until a stop heap is received."""
        try:
            rx = self._rx
            ig = spead2.ItemGroup()
            # Increment between buffers, filling and releasing iteratively
            # Initialise current buffer counter
            obs_stopped = False
            while not obs_stopped:
                # accumulate data scan by scan into buffer arrays
                logger.info('max buffer length for batch: %d', self.max_length)
                slots, obs_stopped = yield From(self.accumulate(rx, ig))
                now = time.time()
                logger.info('Accumulated %d timestamps', len(slots))
                _inc_sensor(self.sensors['accumulator-batches'], 1, timestamp=now)

                # pass the buffer to the pipeline
                if len(slots) > 0:
                    self.accum_pipeline_queue.put(BufferReadyEvent(slots))
                    logger.info('accum_pipeline_queue updated by %s', self.name)
                    _inc_sensor(self.sensors['pipeline-slots'], len(slots), timestamp=now)
                    _inc_sensor(self.sensors['accumulator-slots'], -len(slots), timestamp=now)

            # Tell the pipeline that the observation ended, but only if there
            # was something to work on.
            if self._obs_end is not None:
                self.accum_pipeline_queue.put(
                    ObservationEndEvent(index, self._obs_start, self._obs_end))
                _inc_sensor(self.sensors['accumulator-observations'], 1)
            else:
                logger.info(' --- no data flowed ---')
            logger.info('Observation ended')
        except trollius.CancelledError:
            logger.info('Observation cancelled')
        except Exception as error:
            logger.error('Exception in capture: %s', error, exc_info=True)
        finally:
            rx.stop()

    def capture_init(self):
        assert self._rx is None, "observation already running"
        assert self._run_future is None, "inconsistent state"
        assert not self._running, "inconsistent state"
        logger.info('===========================')
        logger.info('   Starting new observation')
        self._obs_start = None
        self._obs_end = None
        # Initialise SPEAD receiver
        logger.info('Initializing SPEAD receiver')
        rx = spead2.recv.trollius.Stream(
            self._thread_pool, bug_compat=spead2.BUG_COMPAT_PYSPEAD_0_5_2,
            max_heaps=2, ring_heaps=1)
        rx.set_memory_allocator(self._memory_pool)
        rx.set_memcpy(spead2.MEMCPY_NONTEMPORAL)
        if self.l0_interface_address is not None:
            rx.add_udp_reader(self.l0_endpoint.host, self.l0_endpoint.port,
                              interface_address=self.l0_interface_address)
        else:
            rx.add_udp_reader(self.l0_endpoint.port, bind_hostname=self.l0_endpoint.host)
        logger.info('reader added')
        self._rx = rx
        self._run_future = trollius.ensure_future(self._run_observation(self._index))
        self._running = True
        self._index += 1
        self.sensors['accumulator-capture-active'].set_value(True)
        self.sensors['accumulator-input-heaps'].set_value(0)

    @trollius.coroutine
    def capture_done(self):
        assert self._rx is not None, "observation not running"
        assert self._run_future is not None, "inconsistent state"
        # It is possible for _running to already be false here, because it is
        # set to false early, while _rx and _run_future are cleared late.
        self._rx.stop()
        self._running = False
        future = self._run_future
        with (yield From(self._slots_cond)):
            # Interrupts wait for free slot, if any
            self._slots_cond.notify()
        yield From(future)
        # Protect against another observation having started while we waited to
        # be woken up again.
        if self._run_future is future:
            logger.info('Joined with _run_observation')
            self._run_future = None
            self._rx = None
            self.sensors['accumulator-capture-active'].set_value(False)

    @trollius.coroutine
    def stop(self, force=False):
        """Shuts down the accumulator.

        If `force` is true, this assumes that the pipeline has already been
        terminated, and it does not try to wake it up; otherwise it sends
        it a stop event.
        """
        if self._run_future is not None:
            yield From(self.capture_done())
        if not force:
            if self.accum_pipeline_queue is not None:
                self.accum_pipeline_queue.put(StopEvent())
        self.accum_pipeline_queue = None    # Make safe for concurrent calls to stop
        if self._executor is not None:
            self._executor.shutdown()
            self._executor = None

    def set_ordering_parameters(self):
        # determine re-ordering necessary to convert from supplied bls
        # ordering to desired bls ordering
        antlist = self.telstate.cal_antlist
        self.ordering, bls_order, pol_order = \
            calprocs.get_reordering(antlist, self.telstate.sdp_l0_bls_ordering)
        # determine lookup list for baselines
        bls_lookup = calprocs.get_bls_lookup(antlist, bls_order)
        # save these to the telescope state for use in the pipeline/elsewhere
        self.telstate.add('cal_bls_ordering', bls_order)
        self.telstate.add('cal_pol_ordering', pol_order)
        self.telstate.add('cal_bls_lookup', bls_lookup)

    @classmethod
    def _update_buffer(cls, out, l0, ordering):
        """Copy values from an item group to the accumulation buffer.

        The input has a single dimension representing both baseline and
        polarisation, while the output has separate dimensions. There can
        be an arbitrary permutation (given by `ordering`) of the
        pol-baselines.

        This is equivalent to

        .. code:: python
            out[:] = l0[:, ordering].reshape(out.shape)

        but more efficient as it does not construct a temporary array.

        It is required that the output can be reshaped to collapse the
        pol and baseline dimensions. Being C-contiguous is sufficient for
        this.

        Parameters
        ----------
        out : :class:`np.ndarray`
            Output array, shape (nchans, npols, nbls)
        l0 : :class:`np.ndarray`
            Input array, shape (nchans, npols * nbls)
        ordering:
            Indices into l0's last dimension to permute them before
            reshaping into separate polarisation and baseline dimensions.
        """
        # Assign to .shape instead of using reshape so that an exception
        # is raised if a view cannot be created (see np.reshape).
        out_view = out.view()
        out_view.shape = (out.shape[0], out.shape[1] * out.shape[2])
        np.take(l0, ordering, axis=1, out=out_view)

    @trollius.coroutine
    def accumulate(self, rx, ig):
        """
        Accumulates spead data into arrays, until accumulation end condition is reached:
         * case 1 -- activity change (unless gain cal following target)
         * case 2 -- beamformer phase up ended
         * case 3 -- buffer capacity limit reached
         * case 4 -- time limit reached (may be replaced later?)

        SPEAD item groups contain:
           correlator_data
           flags
           weights
           weights_channel
           timestamp

        Parameters
        ----------
        rx : :class:`spead2.recv.trollius.Stream`
            Receiver for L0 stream
        ig : :class:`spead2.ItemGroup`
            Item group for the stream.

        Returns
        -------
        slots : list
            List of filled slot positions
        obs_stopped : bool
            Whether the return was due to stream stopping
        """

        start_flag = True
<<<<<<< HEAD
        array_index = -1
=======
        fill_sensor = self.sensors['accumulator-buffer-filled']
        fill_sensor.set_value(0.0)
        heaps_sensor = self.sensors['accumulator-input-heaps']
>>>>>>> a0f7d0f2

        prev_activity = 'none'
        prev_activity_time = 0.
        prev_target_tags = 'none'
        prev_target_name = 'none'

        # list of slots that have been filled
        slots = []

        # get names of activity and target TS keys, using TS reference antenna
        target_key = '{0}_target'.format(self.telstate.cal_refant,)
        activity_key = '{0}_activity'.format(self.telstate.cal_refant,)

        obs_stopped = False

        # receive SPEAD stream
        logger.info('waiting to start accumulating data')
        while True:
            try:
                heap = yield From(rx.get())
            except spead2.Stopped:
                obs_stopped = True
                break
            updated = ig.update(heap)
            if not updated:
                logger.info('==== empty heap received ====')
                continue
            have_items = True
            for key in ('timestamp', 'correlator_data', 'flags', 'weights', 'weights_channel'):
                if key not in updated:
                    logger.warn('heap received without %s', key)
                    have_items = False
                    break
            if not have_items:
                continue

            # get activity and target tag from telescope state
            data_ts = ig['timestamp'].value + self.cbf_sync_time
            if self._obs_start is None:
                self._obs_start = data_ts - 0.5 * self.sdp_l0_int_time
            self._obs_end = data_ts + 0.5 * self.sdp_l0_int_time
            activity_full = []
            try:
                activity_full = self.telstate.get_range(
                    activity_key, et=data_ts, include_previous=True)
            except KeyError:
                pass
            if not activity_full:
                logger.info('no activity recorded for reference antenna {0} - ignoring dump'.format(
                    self.telstate.cal_refant))
                continue
            activity, activity_time = activity_full[0]

            # if this is the first scan of the batch, set up some values
            if start_flag:
                unsync_start_time = ig['timestamp'].value
                prev_activity_time = activity_time
                logger.info('accumulating data from targets:')

            # get target time from telescope state, if it is present (if it
            # isn't present, set to unknown)
            try:
                target = self.telstate.get_range(target_key, et=data_ts,
                                                 include_previous=True)[0][0]
                if target == '':
                    target = 'unknown'
            except KeyError:
                logger.warning('target description %s absent from telescope state', target_key)
                target = 'unknown'
            # extract name and tags from target description string
            target_split = target.split(',')
            target_name = target_split[0]
            target_tags = target_split[1] if len(target_split) > 1 else 'unknown'
            if (target_name != prev_target_name) or start_flag:
                # update source list if necessary
                try:
                    target_list = self.telstate.get_range(
                        'cal_info_sources', st=0, return_format='recarray')['value']
                except KeyError:
                    target_list = []
                if target_name not in target_list:
                    self.telstate.add('cal_info_sources', target_name, ts=data_ts)

            # print name of target and activity type, if activity has
            # changed or start of accumulator
            if start_flag or (activity_time != prev_activity_time):
                logger.info(' - %s (%s)', target_name, activity)
            start_flag = False

            # Obtain a slot to copy to
            slot = yield From(self._next_slot())
            if slot is None:
                logger.info('Accumulation interrupted while waiting for a slot')
                break
            slots.append(slot)

            # reshape data and put into relevent arrays
            self._update_buffer(self.buffers['vis'][slot],
                                ig['correlator_data'].value, self.ordering)
            self._update_buffer(self.buffers['flags'][slot],
                                ig['flags'].value, self.ordering)
            weights_channel = ig['weights_channel'].value[:, np.newaxis]
            weights = ig['weights'].value
            self._update_buffer(self.buffers['weights'][slot],
                                weights * weights_channel, self.ordering)
            self.buffers['times'][slot] = data_ts
            _inc_sensor(self.sensors['accumulator-input-heaps'], 1)

            # **************** ACCUMULATOR BREAK CONDITIONS ****************
            # ********** THIS BREAKING NEEDS TO BE THOUGHT THROUGH CAREFULLY **********
            # CASE 1 -- break if activity has changed (i.e. the activity time has changed)
            #   unless previous scan was a target, in which case accumulate
            #   subsequent gain scan too
            ignore_states = ['slew', 'stop', 'unknown']
            if (activity_time != prev_activity_time) \
                    and not np.any([ignore in prev_activity for ignore in ignore_states]) \
                    and ('unknown' not in target_tags) \
                    and ('target' not in prev_target_tags):
                logger.info('Accumulation break - transition %s -> %s', prev_activity, activity)
                break

            # CASE 2 -- beamformer special case
            if (activity_time != prev_activity_time) \
                    and ('single_accumulation' in prev_target_tags):
                logger.info('Accumulation break - single scan accumulation')
                break

            # CASE 3 -- end accumulation if maximum array size has been accumulated
            if len(slots) >= self.max_length:
                logger.warn('Accumulate break - buffer size limit %d', self.max_length)
                break

            # CASE 4 -- temporary mock up of a natural break in the data stream
            # may ultimately be provided by some sort of sensor?
            duration = ig['timestamp'].value - unsync_start_time
            if duration > 2000000:
                logger.warn('Accumulate break due to duration')
                break

            prev_activity = activity
            prev_activity_time = activity_time
            prev_target_tags = target_tags
            prev_target_name = target_name

        logger.info('Accumulation ended')
        raise Return((slots, obs_stopped))


# ---------------------------------------------------------------------------------------
# Pipeline
# ---------------------------------------------------------------------------------------

class Pipeline(Task):
    """
    Task (Process or Thread) which runs pipeline
    """

    def __init__(self, task_class, buffers,
                 accum_pipeline_queue, pipeline_report_queue, master_queue,
                 l1_endpoint, l1_level, l1_rate, telstate,
                 diagnostics_file=None):
        super(Pipeline, self).__init__(task_class, master_queue, 'Pipeline')
        self.buffers = buffers
        self.accum_pipeline_queue = accum_pipeline_queue
        self.pipeline_report_queue = pipeline_report_queue
        self.telstate = telstate
        self.l1_level = l1_level
        self.l1_rate = l1_rate
        self.l1_endpoint = l1_endpoint
        self.diagnostics_file = diagnostics_file

    def get_sensors(self):
        return [
            katcp.Sensor.float(
                'pipeline-last-time',
                'time taken to process the most recent buffer',
                unit='s'),
            katcp.Sensor.integer(
                'pipeline-last-slots',
                'number of slots filled in the most recent buffer')
        ]

    def run(self):
        """Task (Process or Thread) run method. Runs pipeline

        This is a wrapper around :meth:`_run` which just handles the
        diagnostics option.
        """
        if self.diagnostics_file is not None:
            profilers = [
                dask.diagnostics.Profiler(),
                dask.diagnostics.ResourceProfiler(),
                dask.diagnostics.CacheProfiler()]
            with profilers[0], profilers[1], profilers[2]:
                self._run_impl()
            dask.diagnostics.visualize(
                profilers, file_path=self.diagnostics_file, show=False)
            logger.info('wrote diagnostics to %s', self.diagnostics_file)
        else:
            self._run_impl()

    def _run_impl(self):
        """
        Real implementation of :meth:`_run`.

        Note: do not call this `_run`, since that is a method of the base class.
        """
        # run until stop event received
        try:
            while True:
                logger.info('waiting for next event (%s)', self.name)
                event = self.accum_pipeline_queue.get()
                if isinstance(event, BufferReadyEvent):
                    logger.info('buffer with %d slots acquired by %s',
                                len(event.slots), self.name)
                    start_time = time.time()
                    # set up dask arrays around the chosen slots
                    data = {'times': self.buffers['times'][event.slots]}
                    slices = list(_slots_slices(event.slots))
                    for key in ('vis', 'flags', 'weights'):
                        buffer = self.buffers[key]
                        chunks = (4, 4096) + buffer.shape[2:]
                        parts = [da.from_array(buffer[s], chunks=chunks, name=False)
                                 for s in slices]
                        data[key] = da.concatenate(parts, axis=0)
                    # run the pipeline
                    self.run_pipeline(data)
                    end_time = time.time()
                    elapsed = end_time - start_time
                    self.sensors['pipeline-last-time'].set_value(elapsed, timestamp=end_time)
                    self.sensors['pipeline-last-slots'].set_value(
                        len(event.slots), timestamp=end_time)
                    # release slots after pipeline run finished
                    self.master_queue.put(BufferFreeEvent(event.slots))
                    logger.info('buffer with %d slots released by %s',
                                len(event.slots), self.name)
                elif isinstance(event, ObservationEndEvent):
                    self.pipeline_report_queue.put(event)
                elif isinstance(event, StopEvent):
                    logger.info('stop received by %s', self.name)
                    break
                else:
                    logger.error('unknown event type %r by %s', event, self.name)
        finally:
            self.pipeline_report_queue.put(StopEvent())

    def run_pipeline(self, data):
        # run pipeline calibration
        target_slices = pipeline(data, self.telstate)

        # send data to L1 SPEAD if necessary
        if self.l1_level != 0:
            config = spead2.send.StreamConfig(max_packet_size=8972, rate=self.l1_rate)
            tx = spead2.send.UdpStream(spead2.ThreadPool(), self.l1_endpoint.host,
                                       self.l1_endpoint.port, config)
            logger.info('   Transmit L1 data')
            # for streaming all of the data (not target only),
            # use the highest index in the buffer that is filled with data
            transmit_slices = np.s_[:] if self.l1_level == 2 else target_slices
            self.data_to_spead(data, transmit_slices, tx)
            logger.info('   End transmit of L1 data')

    def data_to_spead(self, data, target_slices, tx):
        """
        Transmits data as SPEAD stream

        Parameters
        ----------
        data : dict
            Dictionary with keys `vis`, `flags`, and `weights` referencing dask
            arrays, and `times` indexing a numpy array.
        target_slices : list of slices
            slices for target scans in the data buffer
        tx : :class:`spead2.send.UdpStream'
            SPEAD transmitter
        """
        # create SPEAD item group
        flavour = spead2.Flavour(4, 64, 48, spead2.BUG_COMPAT_PYSPEAD_0_5_2)
        ig = spead2.send.ItemGroup(flavour=flavour)
        # set up item group with items
        ig.add_item(id=None, name='correlator_data', description="Visibilities",
                    shape=data['vis'][0].shape, dtype=self.data['vis'][0].dtype)
        ig.add_item(id=None, name='flags', description="Flags for visibilities",
                    shape=data['flags'][0].shape, dtype=self.data['flags'][0].dtype)
        ig.add_item(id=None, name='weights', description="Weights for visibilities",
                    shape=data['weights'][0].shape, dtype=self.data['weights'][0].dtype)
        ig.add_item(id=None, name='timestamp', description="Seconds since sync time",
                    shape=(), dtype=None, format=[('f', 64)])

        # transmit data
        for data_slice in target_slices:
            # get data for this scan, from the slice
            scan_vis = data['vis'][data_slice]
            scan_flags = data['flags'][data_slice]
            scan_weights = data['weights'][data_slice]
            scan_times = data['times'][data_slice]

            # transmit data timestamp by timestamp
            for i in range(len(scan_times)):  # time axis
                # transmit timestamps, vis, flags and weights
                ig['correlator_data'].value = scan_vis[i].compute()
                ig['flags'].value = scan_flags[i].compute()
                ig['weights'].value = scan_weights[i].compute()
                ig['timestamp'].value = scan_times[i]
                tx.send_heap(ig.get_heap())


# ---------------------------------------------------------------------------------------
# Report writer
# ---------------------------------------------------------------------------------------

class ReportWriter(Task):
    def __init__(self, task_class, pipeline_report_queue, master_queue,
                 telstate, l1_endpoint, l1_level,
                 report_path, log_path, full_log):
        super(ReportWriter, self).__init__(task_class, master_queue, 'ReportWriter')
        if not report_path:
            report_path = '.'
        report_path = os.path.abspath(report_path)
        self.pipeline_report_queue = pipeline_report_queue
        self.telstate = telstate
        self.l1_endpoint = l1_endpoint
        self.l1_level = l1_level
        self.report_path = report_path
        self.log_path = log_path
        self.full_log = full_log
        # get subarray ID
        self.subarray_id = self.telstate.get('subarray_product_id', 'unknown_subarray')

    def get_sensors(self):
        return [
            katcp.Sensor.integer(
                'reports-written', 'Number of calibration reports written',
                default=0, initial_status=katcp.Sensor.NOMINAL),
            katcp.Sensor.float(
                'report-last-time', 'Elapsed time to generate most recent report',
                unit='s'),
            katcp.Sensor.string(
                'report-last-path', 'Directory containing the most recent report')
        ]

    def write_report(self, obs_start, obs_end):
        now = time.time()
        # get observation name
        try:
            obs_params = self.telstate.get_range('obs_params', st=0, et=obs_end,
                                                 return_format='recarray')
            obs_keys = obs_params['value']
            # choose most recent experiment id (last entry in the list), if
            # there are more than one
            experiment_id_string = [x for x in obs_keys if 'experiment_id' in x][-1]
            experiment_id = eval(experiment_id_string.split()[-1])
        except (TypeError, KeyError, AttributeError):
            # TypeError, KeyError because this isn't properly implemented yet
            # AttributeError in case this key isnt in the telstate for whatever reason
            experiment_id = '{0}_unknown_project'.format(int(now))

        # make directory for this observation, for logs and report
        obs_dir = '{0}/{1}_{2}_{3}'.format(
            self.report_path, int(now), self.subarray_id, experiment_id)
        current_obs_dir = '{0}-current'.format(obs_dir)
        try:
            os.mkdir(current_obs_dir)
        except OSError:
            logger.warning('Experiment ID directory %s already exists', current_obs_dir)

        # create pipeline report (very basic at the moment)
        try:
            make_cal_report(self.telstate, current_obs_dir, experiment_id, st=obs_start, et=obs_end)
        except Exception as error:
            logger.warn('Report generation failed: %s', error, exc_info=True)

        if self.l1_level != 0:
            # send L1 stop transmission
            #   wait for a couple of secs before ending transmission, because
            #   it's a separate kernel socket and hence unordered with respect
            #   to the socket used by the pipeline (TODO: move this into the
            #   pipeline).
            time.sleep(2.0)
            end_transmit(self.l1_endpoint.host, self.l1_endpoint.port)
            logger.info('L1 stream ended')

        logger.info('   Observation ended')
        logger.info('===========================')

        if self.full_log is not None:
            shutil.copy('{0}/{1}'.format(self.log_path, self.full_log),
                        '{0}/{1}'.format(current_obs_dir, self.full_log))

        # change report and log directory to final name for archiving
        shutil.move(current_obs_dir, obs_dir)
        logger.info('Moved observation report to %s', obs_dir)
        return obs_dir

    def run(self):
        reports_sensor = self.sensors['reports-written']
        report_time_sensor = self.sensors['report-last-time']
        report_path_sensor = self.sensors['report-last-path']
        while True:
            event = self.pipeline_report_queue.get()
            if isinstance(event, StopEvent):
                break
            elif isinstance(event, ObservationEndEvent):
                logger.info('Starting report number %d', event.index)
                start_time = time.time()
                obs_dir = self.write_report(event.start_time, event.end_time)
                end_time = time.time()
                reports_sensor.set_value(reports_sensor.value() + 1, timestamp=end_time)
                report_time_sensor.set_value(end_time - start_time, timestamp=end_time)
                report_path_sensor.set_value(obs_dir, timestamp=end_time)
            else:
                logger.error('unknown event type %r', event)
        logger.info('Pipeline has finished, exiting')


# ---------------------------------------------------------------------------------------
# SPEAD helper functions
# ---------------------------------------------------------------------------------------

def end_transmit(host, port):
    """
    Send stop packet to spead stream tx

    Parameters
    ----------
    host : str
        host to transmit to
    port : int
        port to transmit to
    """
    config = spead2.send.StreamConfig(max_packet_size=8972)
    tx = spead2.send.UdpStream(spead2.ThreadPool(), host, port, config)

    flavour = spead2.Flavour(4, 64, 48, spead2.BUG_COMPAT_PYSPEAD_0_5_2)
    heap = spead2.send.Heap(flavour)
    heap.add_end()

    tx.send_heap(heap)


# ---------------------------------------------------------------------------------------
# Device server
# ---------------------------------------------------------------------------------------

class CalDeviceServer(katcp.server.AsyncDeviceServer):
    VERSION_INFO = ('katsdpcal-api', 1, 0)
    BUILD_INFO = ('katsdpcal',) + tuple(katsdpcal.__version__.split('.', 1)) + ('',)

    def __init__(self, accumulator, pipeline, report_writer, master_queue, *args, **kwargs):
        self.accumulator = accumulator
        self.pipeline = pipeline
        self.report_writer = report_writer
        self.master_queue = master_queue
        self._stopping = False
        super(CalDeviceServer, self).__init__(*args, **kwargs)

    def setup_sensors(self):
        for sensor in self.accumulator.sensors.values():
            self.add_sensor(sensor)
        for sensor in self.pipeline.get_sensors():
            self.add_sensor(sensor)
        for sensor in self.report_writer.get_sensors():
            self.add_sensor(sensor)

    def start(self):
        self._run_queue_task = trollius.ensure_future(self._run_queue())
        super(CalDeviceServer, self).start()

    @trollius.coroutine
    def join(self):
        yield From(self._run_queue_task)

    @request()
    @return_reply()
    def request_capture_init(self, msg):
        """Start an observation"""
        if self.accumulator.capturing:
            return ('fail', 'capture already in progress')
        if self._stopping:
            return ('fail', 'server is shutting down')
        self.accumulator.capture_init()
        return ('ok',)

    @request()
    @return_reply()
    @concurrent_reply
    @tornado.gen.coroutine
    def request_capture_done(self, msg):
        """Stop the current observation"""
        if not self.accumulator.capturing:
            raise tornado.gen.Return(('fail', 'no capture in progress'))
        yield to_tornado_future(self.accumulator.capture_done())
        raise tornado.gen.Return(('ok',))

    @trollius.coroutine
    def shutdown(self, force=False, conn=None):
        """Shut down the server.

        This is a potentially long-running operation, particularly if `force`
        is false. While it is running, no new capture sessions can be started.

        If `conn` is given, it is updated with progress of the shutdown.
        """
        def progress(msg):
            logger.info(msg)
            if conn is not None:
                conn.inform(msg)
        loop = trollius.get_event_loop()
        with concurrent.futures.ThreadPoolExecutor(1) as executor:
            self._stopping = True
            if force:
                logger.warn('Forced shutdown - data may be lost')
            else:
                logger.info('Shutting down gracefully')
            if not force:
                yield From(self.accumulator.stop())
                progress('Accumulator stopped')
                yield From(loop.run_in_executor(executor, self.pipeline.join))
                progress('Pipeline stopped')
                yield From(loop.run_in_executor(executor, self.report_writer.join))
                progress('Report writer stopped')
            elif hasattr(self.report_writer, 'terminate'):
                # Kill off all the tasks. This is done in reverse order, to avoid
                # triggering a report writing only to kill it half-way.
                # TODO: this may need to become semi-graceful at some point, to avoid
                # corrupting an in-progress report.
                for task in [self.report_writer, self.pipeline]:
                    task.terminate()
                    yield From(loop.run_in_executor(executor, task.join))
                yield From(self.accumulator.stop(force=True))
            else:
                logger.warn('Cannot force kill tasks, because they are threads')
        self.master_queue.put(StopEvent())
        # Wait until all pending sensor updates have been applied
        yield From(self.join())

    @request(Bool(optional=True, default=False))
    @return_reply()
    @concurrent_reply
    @tornado.gen.coroutine
    def request_shutdown(self, req, force=False):
        """Shut down the server.

        This is a potentially long-running operation, particularly if `force`
        is false. While it is running, no new capture sessions can be started.
        It is possible to make concurrent requests while this request is in
        progress, but it will not be possible to start new observations.

        This does not directly stop the server, but it does cause
        :meth:`_run_queue` to exit, which causes :file:`run_cal.py` to shut down.

        Parameters
        ----------
        force : bool, optional
            If true, terminate processes immediately rather than waiting for
            them to finish pending work. This can cause data loss!
        """
        yield to_tornado_future(trollius.ensure_future(self.shutdown(force, req)))
        raise tornado.gen.Return(('ok',))

    @trollius.coroutine
    def _run_queue(self):
        """Process all events sent to the master queue, until stopped by :meth:`shutdown`."""
        loop = trollius.get_event_loop()
        with concurrent.futures.ThreadPoolExecutor(1) as executor:
            while True:
                event = yield From(loop.run_in_executor(executor, self.master_queue.get))
                if isinstance(event, StopEvent):
                    break
                elif isinstance(event, BufferFreeEvent):
                    yield From(self.accumulator.buffer_free(event))
                elif isinstance(event, SensorReadingEvent):
                    try:
                        sensor = self.get_sensor(event.name)
                    except ValueError:
                        logger.warn('Received update for unknown sensor %s', event.name)
                    else:
                        sensor.set(event.reading.timestamp,
                                   event.reading.status,
                                   event.reading.value)
                else:
                    logger.warn('Unknown event %r', event)

    def __enter__(self):
        return self

    def __exit__(self, exc_type, exc_value, traceback):
        # When used as a context manager, a server will ensure its child
        # processes are killed.
        for task in [self.report_writer, self.pipeline]:
            if task.is_alive() and hasattr(task, 'terminate'):
                task.terminate()


def create_buffer_arrays(buffer_shape, use_multiprocessing=True):
    """
    Create empty buffer record using specified dimensions
    """
    if use_multiprocessing:
        factory = shared_empty
    else:
        factory = np.empty
    data = {}
    data['vis'] = factory(buffer_shape, dtype=np.complex64)
    data['flags'] = factory(buffer_shape, dtype=np.uint8)
    data['weights'] = factory(buffer_shape, dtype=np.float32)
    data['times'] = factory(buffer_shape[0], dtype=np.float)
    return data


def create_server(use_multiprocessing, host, port, buffers,
                  l0_endpoint, l0_interface_address,
                  l1_endpoint, l1_level, l1_rate, telstate,
                  report_path, log_path, full_log, diagnostics_file=None):
    # threading or multiprocessing imports
    if use_multiprocessing:
        logger.info("Using multiprocessing")
        import multiprocessing
    else:
        logger.info("Using threading")
        import multiprocessing.dummy as multiprocessing

    # set up inter-task synchronisation primitives.
    # passed events to indicate buffer transfer, end-of-observation, or stop
    accum_pipeline_queue = multiprocessing.Queue()
    # signalled by pipelines when they shut down or finish an observation
    pipeline_report_queue = multiprocessing.Queue()
    # other tasks send up sensor updates
    master_queue = multiprocessing.Queue()

    # Set up the pipelines (one per buffer)
    pipeline = Pipeline(
        multiprocessing.Process, buffers,
        accum_pipeline_queue, pipeline_report_queue, master_queue,
        l1_endpoint, l1_level, l1_rate, telstate, diagnostics_file)
    # Set up the report writer
    report_writer = ReportWriter(
        multiprocessing.Process, pipeline_report_queue, master_queue, telstate,
        l1_endpoint, l1_level, report_path, log_path, full_log)

    # Start the child tasks.
    running_tasks = []
    try:
        for task in [report_writer, pipeline]:
            if not use_multiprocessing:
                task.daemon = True    # Make sure it doesn't prevent process exit
            task.start()
            running_tasks.append(task)

        # Set up the accumulator. This is done after the other processes are
        # started, because it creates a ThreadPoolExecutor, and threads and fork()
        # don't play nicely together.
        accumulator = Accumulator(buffers, accum_pipeline_queue,
                                  l0_endpoint, l0_interface_address, telstate)
        return CalDeviceServer(accumulator, pipeline, report_writer, master_queue, host, port)
    except Exception:
        for task in running_tasks:
            if hasattr(task, 'terminate'):
                task.terminate()
                task.join()
        raise<|MERGE_RESOLUTION|>--- conflicted
+++ resolved
@@ -513,13 +513,6 @@
         """
 
         start_flag = True
-<<<<<<< HEAD
-        array_index = -1
-=======
-        fill_sensor = self.sensors['accumulator-buffer-filled']
-        fill_sensor.set_value(0.0)
-        heaps_sensor = self.sensors['accumulator-input-heaps']
->>>>>>> a0f7d0f2
 
         prev_activity = 'none'
         prev_activity_time = 0.
