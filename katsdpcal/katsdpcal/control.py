--- conflicted
+++ resolved
@@ -753,15 +753,9 @@
 
     def __init__(self, task_class, buffers,
                  accum_pipeline_queue, pipeline_report_queue, master_queue,
-<<<<<<< HEAD
-                 l1_endpoint, l1_level, l1_rate, telstate,
+                 l1_endpoint, l1_level, l1_rate, telstate, stream_name,
                  diagnostics_file=None, profile_file=None, num_workers=None):
         super(Pipeline, self).__init__(task_class, master_queue, 'Pipeline', profile_file)
-=======
-                 l1_endpoint, l1_level, l1_rate, telstate, stream_name,
-                 diagnostics_file=None, num_workers=None):
-        super(Pipeline, self).__init__(task_class, master_queue, 'Pipeline')
->>>>>>> 3b28aa96
         self.buffers = buffers
         self.accum_pipeline_queue = accum_pipeline_queue
         self.pipeline_report_queue = pipeline_report_queue
@@ -1244,12 +1238,8 @@
     pipeline = Pipeline(
         module.Process, buffers,
         accum_pipeline_queue, pipeline_report_queue, master_queue,
-<<<<<<< HEAD
-        l1_endpoint, l1_level, l1_rate, telstate, diagnostics_file, pipeline_profile_file,
-        num_workers)
-=======
-        l1_endpoint, l1_level, l1_rate, telstate, stream_name, diagnostics_file, num_workers)
->>>>>>> 3b28aa96
+        l1_endpoint, l1_level, l1_rate, telstate, stream_name,
+        diagnostics_file, pipeline_profile_file, num_workers)
     # Set up the report writer
     report_writer = ReportWriter(
         module.Process, pipeline_report_queue, master_queue, telstate, stream_name,
