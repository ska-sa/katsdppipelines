--- conflicted
+++ resolved
@@ -771,13 +771,8 @@
     for p in range(vals.shape[-2]):
         report.writeln('**POL {0}**'.format(pol[p],))
         kpol = vals[:, p, :]
-<<<<<<< HEAD
-        logger.info('  pol{0} shape: {1}'.format(p, kpol.shape))
+        logger.info('  pol {0} shape: {1}'.format(pol[p], kpol.shape))
         write_table_timecol(report, antenna_names, times, kpol)
-=======
-        logger.info('  pol {0} shape: {1}'.format(pol[p], kpol.shape))
-        write_table_timecol(report, antenna_mask, times, kpol)
->>>>>>> d2d6bf52
 
     for idx in range(0, vals.shape[-1], ANT_CHUNKS):
         plot = plotting.plot_delays(times, vals, antenna_names=antenna_names, pol=pol)
