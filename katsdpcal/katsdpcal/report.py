--- conflicted
+++ resolved
@@ -1134,7 +1134,6 @@
 
     # --------------------------------------------------------------------
     # write heading
-<<<<<<< HEAD
     with _lock:
         with rstReport(report_file, 'w') as cal_rst:
             cal_rst.write_heading_0('Calibration pipeline report')
@@ -1215,88 +1214,4 @@
         # convert to html
         report_file_html = os.path.join(report_path, 'calreport.html')
         publish_file(source_path=report_file, destination_path=report_file_html,
-                     writer_name='html')
-=======
-    with rstReport(report_file, 'w') as cal_rst:
-        cal_rst.write_heading_0('Calibration pipeline report')
-
-        # --------------------------------------------------------------------
-        # write observation summary info
-        cal_rst.write_heading_1('Observation summary')
-        cal_rst.writeln('Capture block: {}'.format(capture_block_id))
-        cal_rst.writeln()
-        cal_rst.writeln('Stream: {}'.format(stream_name))
-        cal_rst.writeln()
-        unique_targets = list(set(av_corr['targets']))
-        write_summary(cal_rst, ts, stream_name, parameters, unique_targets, st=st, et=et)
-
-        # Plot elevation vs time for reference antenna
-        refant_index = parameters['refant_index']
-        antennas = parameters['antennas']
-        if len(av_corr['targets']) > 0:
-            write_elevation(cal_rst, report_path, unique_targets, antennas[refant_index], av_corr)
-
-        # -------------------------------------------------------------------
-        # write RFI summary
-        cal_rst.write_heading_1('RFI and Flagging summary')
-
-        correlator_freq = parameters['channel_freqs'] / 1e6
-        cal_bls_lookup = parameters['bls_lookup']
-        pol = [_[0].upper() for _ in parameters['pol_ordering']]
-        if len(av_corr['targets']) > 0:
-            dist = calc_enu_sep(antennas, cal_bls_lookup)
-            write_flag_summary(cal_rst, report_path, av_corr, dist, correlator_freq, pol)
-        else:
-            logger.info(' - no calibrated data')
-
-        # --------------------------------------------------------------------
-        # add cal products to report
-        antenna_names = parameters['antenna_names']
-        write_products(cal_rst, report_path, ts, parameters,
-                       st, et, antenna_names, correlator_freq, pol)
-        logger.info('Calibration solution summary')
-
-        # Corrected data : HV delay Noise Diode
-        write_hv(cal_rst, report_path, av_corr, antenna_names, correlator_freq,
-                 pol=[pol[0]+pol[1], pol[1]+pol[0]])
-        # --------------------------------------------------------------------
-        # Corrected data : Calibrators
-        cal_rst.write_heading_1('Calibrator Summary Plots')
-
-        # Split observed targets into different types of sources,
-        # according to their pipeline tags
-        nogain, gain, target = split_targets(unique_targets)
-
-        # For calibrators which do not have gains applied by the pipeline
-        # plot the baselines to the reference antenna for each timestamp
-        # get idx of baselines to refant
-        ant_idx = np.where((
-            (cal_bls_lookup[:, 0] == refant_index)
-            | (cal_bls_lookup[:, 1] == refant_index))
-            & ((cal_bls_lookup[:, 0] != cal_bls_lookup[:, 1])))[0]
-
-        write_ng_freq(cal_rst, report_path, nogain, av_corr, ant_idx,
-                      refant_index, antenna_names, correlator_freq, pol)
-        write_g_freq(cal_rst, report_path, gain, av_corr, antenna_names,
-                     cal_bls_lookup, correlator_freq, True, pol)
-        write_g_time(cal_rst, report_path, gain, av_corr, antenna_names, cal_bls_lookup, pol)
-
-        cal_array_position = parameters['array_position']
-        write_g_uv(cal_rst, report_path, gain, av_corr, cal_bls_lookup,
-                   antennas, cal_array_position, correlator_freq, True, pol=pol)
-
-        # --------------------------------------------------------------------
-        # Corrected data : Targets
-        cal_rst.write_heading_1('Calibrated Target Fields')
-        write_g_freq(cal_rst, report_path, target, av_corr, antenna_names,
-                     cal_bls_lookup, correlator_freq, False, pol=pol)
-        write_g_uv(cal_rst, report_path, target, av_corr, cal_bls_lookup,
-                   antennas, cal_array_position, correlator_freq, False, pol=pol)
-
-        cal_rst.writeln()
-
-    # convert to html
-    report_file_html = os.path.join(report_path, 'calreport.html')
-    publish_file(source_path=report_file, destination_path=report_file_html,
-                 writer_name='html')
->>>>>>> 1dc20b80
+                     writer_name='html')