import os
import logging
import datetime
import threading

from . import plotting
from . import calprocs
from . import docutils_dir

import numpy as np

from docutils.core import publish_file

import matplotlib.pylab as plt
import katpoint

logger = logging.getLogger(__name__)
logger.setLevel(logging.DEBUG)

# No of antennas per plot
ANT_CHUNKS = 16
# Tag blacklist
TAG_WHITELIST = ['gaincal', 'bfcal', 'delaycal', 'polcal', 'bpcal', 'target']

# --------------------------------------------------------------------------------------------------
# --- CLASS :  rstReport
# --------------------------------------------------------------------------------------------------


class rstReport(file):
    """
    RST style report
    """

    def write_heading(self, heading, symbol):
        heading_len = len(heading)
        self.writeln(symbol * heading_len)
        self.writeln(heading)
        self.writeln(symbol * heading_len)
        self.write('\n')

    def write_heading_0(self, heading):
        self.write_heading(heading, '#')

    def write_heading_1(self, heading):
        self.write_heading(heading, '*')

    def write_heading_2(self, heading):
        self.write_heading(heading, '=')

    def write_heading_3(self, heading):
        self.write_heading(heading, '+')

    def write_color(self, text, color, width):
        string = ":{0}:`{1}`".format(color, text).ljust(width)
        self.write(string)

    def writeln(self, line=None):
        if line is not None:
            self.write(line)
        self.write('\n')


# --------------------------------------------------------------------------------------------------
# --- FUNCTION :  Report writing functions
# --------------------------------------------------------------------------------------------------
def utc_tstr(timestamp, day=False):
    """
    Returns a formatted UTC time string

    Parameters
    ----------
    timestamp : float
         unix_timestamp
    day : bool, optional
         if true don't include the year and
         month in the time string
    Returns
    -------
    str : formatted time string
    """
    time = datetime.datetime.utcfromtimestamp(timestamp)
    time_format = "%Y-%m-%d %H:%M:%S"
    if day:
        time_format = "%d %H:%M:%S"
    time_string = time.strftime(time_format)
    return time_string


def insert_fig(report_path, report, fig, name=None):
    """
    Insert matplotlib figure into report

    Parameters
    ----------
    report : file-like
        report file to write to
    fig : matplotlib figure
    """
    if name is None:
        name = str(fig)
    figname = "{}.png".format(name)
    fig.savefig(os.path.join(report_path, figname), bbox_inches='tight')
    # closing the plot is necessary to relase the memory
    #  (this is a pylab issue)
    plt.close()

    fig_text = \
        '''.. image:: {}
       :align: center
    '''.format(figname,)
    report.writeln()
    report.writeln(fig_text)
    report.writeln()


def write_bullet_if_present(report, table, var_text, var_name, transform=None):
    """
    Write bullet point, if `var_name` is present in `table`

    Parameters
    ----------
    report : file-like
        report file to write to
    table : dict-like
        a dict-like interface (e.g. :class:`~katsdptelstate.TelescopeState`)
    var_text : str
        bullet point description
    var_name : str
        key to look up in `table`
    transform : callable, optional
        transform for applying to value before reporting
    """
    value = table.get(var_name, 'unknown')
    if transform is not None:
        value = transform(value)
    report.writeln('* {0}:  {1}'.format(var_text, value))


def write_summary(report, ts, stream_name, parameters, targets, st=None, et=None):
    """
    Write observation summary information to report

    Parameters
    ----------
    report : file-like
        report file to write to
    ts : :class:`katsdptelstate.TelescopeState`
        telescope state
    stream_name : str
        name of the L0 data stream
    parameters : dict
        Pipeline parameters
    targets : list of str
        Target description strings (without duplicates)
    st : float, optional
        start time for reporting parameters, seconds
    et : float, optional
        end time for reporting parameters, seconds
    """
    # write RST style bulletted list

    report.writeln('* Start time:  ' + utc_tstr(st))

    # telescope state values
    telstate_l0 = ts.view(stream_name)
    write_bullet_if_present(report, telstate_l0, 'Int time', 'int_time')
    write_bullet_if_present(report, parameters, 'Channels', 'channel_freqs', transform=len)
    write_bullet_if_present(report, parameters, 'Antennas', 'antenna_names', transform=len)
    write_bullet_if_present(report, parameters, 'Antenna list', 'antenna_names',
                            transform=', '.join)
    report.writeln()

    report.writeln('Source list:')
    report.writeln()
    target_names = list(set(katpoint.Target(target).name for target in targets))
    for target in target_names:
        report.writeln('* {0:s}'.format(target))
    if not target_names:
        report.writeln('* Unknown')

    report.writeln()


def write_table_timerow(report, colnames, times, data):
    """
    Write RST style table to report, rows: time, columns: antenna

    Parameters
    ----------
    report : file-like
        report file to write to
    colnames : list of str
        list of column names
    times : list
        list of times (equates to number of rows in the table)
    data
        table data, shape (time, columns)
    """
    # create table header
    header = colnames[:]
    header.insert(0, 'time')

    n_entries = len(header)
    col_width = 30
    col_header = '=' * col_width + ' '

    # write table header
    report.writeln()
    report.writeln(col_header * n_entries)
    report.writeln(" ".join([h.ljust(col_width) for h in header]))
    report.writeln(col_header * n_entries)

    timestrings = [utc_tstr(t, True) for t in times]

    # add each time row to the table
    for t, d in zip(timestrings, data):
        data_string = " ".join(["{:.3f}".format(di.real,).ljust(col_width)
                                for di in np.atleast_1d(d)])
        report.write("{}".format(t,).ljust(col_width + 1))
        report.writeln(data_string)

    # table footer
    report.writeln(col_header * n_entries)
    report.writeln()


def write_table_timecol(report, antenna_names, times, data, ave=False):
    """
    Write RST style table to report, rows: antenna, columns: time

    Parameters
    ----------
    report : file-like
        report file to write to
    antenna_names : list
        list of antenna names
    times : list
        list of times (equates to number of columns in the table)
    data : :class:`np.ndarray`
        table data, shape (time, antenna)
    ave : bool
        if True write the median values in each column, else don't
    """
    n_entries = len(times) + 1
    col_width = 30
    col_header = '=' * col_width + ' '

    # create table header
    timestrings = [utc_tstr(t, day=True) for t in times]
    header = " ".join(["{}".format(t,).ljust(col_width) for t in timestrings])
    header = 'Ant'.ljust(col_width + 1) + header

    # write table header
    report.writeln()
    report.writeln(col_header * n_entries)
    report.writeln(header)
    report.writeln(col_header * n_entries)

    # add each antenna row to the table
    for a, d in zip(antenna_names, data.T):
        # highlight reference antenna in green
        if 'refant' in a:
            report.write_color(a, 'green', col_width + 1)
            for di in d:
                report.write_color("{:.3f}".format(di.real,), 'green', col_width + 1)
        else:
            report.write(a.ljust(col_width + 1))
            for di in d:
                # highlight NaN solutions in red
                if np.isnan(di):
                    report.write_color("{:.3f}".format(di.real,), 'red', col_width + 1)
                else:
                    report.write(" {:<{}.3f}".format(di, col_width + 1))
        report.writeln()

    if ave:
        report.write("MEDIAN".ljust(col_width + 1))
        for di in data:
            report.write(" {:<{}.3f}".format(np.nanmedian(di), col_width + 1))
        report.writeln()

    # table footer
    report.writeln(col_header * n_entries)
    report.writeln()


def write_elevation(report, report_path, targets, refant, av_corr):
    """
    Put the elevation vs time plot in the report

    Parameters
    ----------
    report : file-like
        report file to write to
    report_path : str
        path where report is written
    targets : list
        list of unique targets
    refant : :class:`katpoint.Antenna`
        reference antenna
    av_corr : dict
        dictionary containing averaged, corrected data
    """
    ts, el, names = [], [], []
    for cal in targets:
        ts_cal = [ti[0] for ti, t in zip(av_corr['timestamps'], av_corr['targets']) if t[0] == cal]
        ts_flat = np.array([x for y in ts_cal for x in y])
        el_cal = calc_elevation(refant, ts_flat, cal)

        ts.append(ts_flat)
        names.append(katpoint.Target(cal).name)
        el.append(el_cal)

    plot_title = 'Elevation vs Time for Reference Antenna: {0}'.format(refant.name)
    plot = plotting.plot_el_v_time(names, ts, el, title=plot_title)
    insert_fig(report_path, report, plot, name='El_v_time')


def write_flag_summary(report, report_path, av_corr, dist, correlator_freq, pol=[0, 1]):
    """
    Write the RFI summary

    Parameters
    ----------
    report : file-like
        report file to write to
    report_path : str
        path where report is written
    av_corr : dict
        dictionary containing averaged, corrected data
    dist : :class:`np.ndarray`
        real (nbls), separations between antennas for baselines in av_corr
    correlator_freq : :class:`np.ndarray`
        real (nchan) of correlator channel frequencies
    pol : list
        description of polarisation axes, optional
    """
    report.writeln('Percentage of time data is flagged')
    # Flags per scan weighted by length of scan
    n_times = np.array([len(_[0]) for _ in av_corr['timestamps']], dtype=np.float32)
    n_times = np.sum(n_times)
    tw_flags_ave = 100 * av_corr['t_flags'][0] / n_times

    # Sort baseline by antenna separation
    idx_sort = np.argsort(dist)
    tw_flags_sort = tw_flags_ave[:, :, idx_sort]

    # Get channel index in correlator channels
    n_av_chan = tw_flags_ave.shape[-3]
    idx_chan, freq_chan = get_freq_info(correlator_freq, n_av_chan)
    freq_range = [freq_chan[0], freq_chan[-1]]

    # Plot fraction of time flagged vs chan
    plot = plotting.flags_bl_v_chan(tw_flags_sort, idx_chan, dist[idx_sort], freq_range, pol=pol)
    insert_fig(report_path, report, plot, name='Flags_bl_v_chan')

    report.writeln('Percentage of baselines flagged per scan')
    # Average % of baselines flagged per scan
    bl_flags, bl_times = zip(*av_corr['bl_flags'])
    bl_flags = 100 * np.stack(bl_flags)
    target_names = [katpoint.Target(_[0]).name for _ in av_corr['targets']]
    plot = plotting.flags_t_v_chan(bl_flags, idx_chan, target_names, freq_range, pol=pol)
    insert_fig(report_path, report, plot, name='Flags_s_v_chan')
    report.writeln()


def write_hv(report, report_path, av_corr, antenna_names, correlator_freq, pol=[0, 1]):
    """
    Include plots of the delay-corrected phases of the auto-correlated data
    report : file-like
        report file to write to
    report_path : str
        path where report is written
    av_corr : dict
        dictionary of averaged corrected data from which to
        select target data
    antenna_names : list
        list of antenna names
    correlator_freq : :class:`np.ndarray`
        real (nchan) correlator channel frequencies
    pol : list
        description of polarisation axes, optional
    """
    if 'auto_cross' in av_corr:
        report.write_heading_1(
            'Calibrated Cross Hand Phase')
        report.write_heading_2(
            'Delay Corrected Phase vs Frequency')
        report.write_heading_3(
            'Cross Hand Auto-correlations, all antennas')
        # Get cross hand auto-correlation data
        av_data, av_times = zip(*av_corr['auto_cross'])
        av_data = np.stack(av_data)

        # Get channel index in correlator channels
        n_av_chan = av_data.shape[-3]
        idx_chan, freq_chan = get_freq_info(correlator_freq, n_av_chan)
        freq_range = [freq_chan[0], freq_chan[-1]]

        for ti in range(av_data.shape[0]):
            report.writeln()
            t = utc_tstr(av_times[ti])
            report.writeln('Time : {0}'.format(t))
            for idx in range(0, av_data.shape[-1], ANT_CHUNKS):
                data = av_data[ti, ..., idx : idx + ANT_CHUNKS]
                plot_title = 'Cross Hand Phase vs Frequency'
                plot = plotting.plot_phaseonly_spec(
                    data, idx_chan, antenna_names[idx : idx + ANT_CHUNKS],
                    freq_range, plot_title, pol=pol)

                insert_fig(report_path, report, plot,
                           name='HV_v_Freq_{0}_{1}'.format(ti, idx))
            report.writeln()


def write_ng_freq(report, report_path, targets, av_corr,
                  refant_name, antenna_names, correlator_freq, pol=[0, 1]):
    """
    Include plots of spectra of calibrators which do
    not have gains applied by the pipeline. Make one plot per calibrator scan.
    The plots will only show baselines to reference antenna.

    Parameters
    ----------
    report : file-like
        report file to write to
    report_path : str
        path where report is written
    targets : list of str
        list of target strings for the targets to plot
    av_corr : dict
        dictionary of averaged corrected data
    refant_name : str
        name of reference antenna
    antenna_names : list
        list of antenna names
    correlator_freq : :class:`np.ndarray`
        real (nchan), correlator channel frequencies
    pol : list
        description of polarisation axes, optional
    """
    if len(targets) > 0:
        report.write_heading_2(
            'Corrected Amp and Phase vs Frequency, delay and bandpass calibrators ')
        report.writeln()
        report.write_heading_3(
            'Baselines to the reference antenna : {0}'.format(refant_name))

    for cal in targets:
        kat_target = katpoint.Target(cal)
        target_name = kat_target.name
        tags = [t for t in kat_target.tags if t in TAG_WHITELIST]

        # Retrieve visibilities on baselines to the reference antenna
        ant_data, av_times = zip(*av_corr['{}_nog_spec'.format(target_name)])
        ant_data = np.stack(ant_data)
        logger.info(' Corrected data for {0} shape: {1}'.format(target_name, ant_data.shape))

        # Get channel index in correlator channels
        n_av_chan = ant_data.shape[-3]
        idx_chan, freq_chan = get_freq_info(correlator_freq, n_av_chan)
        freq_range = [freq_chan[0], freq_chan[-1]]

        for ti in range(len(av_times)):
            report.writeln()
            t = utc_tstr(av_times[ti])
            report.writeln('Time : {0}'.format(t))
            plot_title = 'Calibrator: {0} , tags are: {1}'.format(target_name, ', '.join(tags))

            # Only plot 16 antennas per plot
            for idx in range(0, ant_data.shape[-1], ANT_CHUNKS):
                plot = plotting.plot_spec(
                    ant_data[ti, ..., idx : idx + ANT_CHUNKS], idx_chan,
                    antenna_names=antenna_names[idx : idx + ANT_CHUNKS],
                    freq_range=freq_range, title=plot_title, pol=pol)
                insert_fig(report_path, report, plot, name='Corr_v_Freq_{0}_ti_{1}_{2}'.format(
                    target_name.replace(' ', '_'), ti, idx))
                report.writeln()


def write_g_freq(report, report_path, targets, av_corr, antenna_names,
                 cal_bls_lookup, correlator_freq, is_calibrator=True, pol=[0, 1]):
    """
    Include plots of spectra of calibrators which have gains applied
    by the pipeline. Average all scans on each target into a single plot.

    Parameters
    ----------
    report : file-like
        report file to write to
    report_path : str
        path where report is written
    targets : list of str
        list of target strings for targets to plot
    av_corr : dict
        dictionary of averaged corrected data
    antenna_names : list
        list of antenna names
    cal_bls_lookup : :class:`np.ndarray`
        int (nbls x 2), of antenna indices in each baseline
    correlator_freq : :class:`np.ndarray`
        real (ncha), correlator channel frequencies
    is_calibrator: bool, optional
        make plots of amp and phase and label them as calibrator plots if true,
        else plot only amplitudes and label them as target plots
    pol : list
        description of polarisation axes, optional
    """
    if is_calibrator:
        suffix = (' and Phase', 'all gain-calibrated calibrators')
    else:
        suffix = ('', 'all target fields')

    if len(targets) > 0:
        report.write_heading_2('Corrected Amp{0} vs Frequency, {1}'.format(suffix[0], suffix[1]))
        report.writeln()
        report.write_heading_3('All baselines, averaged per antenna')

    for cal in targets:
        kat_target = katpoint.Target(cal)
        target_name = kat_target.name
        tags = [t for t in kat_target.tags if t in TAG_WHITELIST]

        # Get averaged spectrum for gain calibrated targets
        av_data, av_flags, av_weights = av_corr['{0}_g_spec'.format(target_name)][0]
        av_data[av_flags] = np.nan
        logger.info(' Corrected data for {0} shape: {1}'.format(target_name, av_data.shape))

        # Get channel index in correlator channels
        n_av_chan = av_data.shape[-3]
        idx_chan, freq_chan = get_freq_info(correlator_freq, n_av_chan)
        freq_range = [freq_chan[0], freq_chan[-1]]

        # Set the plot label
        if is_calibrator:
            plot_title = 'Calibrator: {0} , tags are {1}'.format(target_name, ', '.join(tags))
            amp = False
        else:
            plot_title = 'Target: {0}'.format(target_name)
            amp = True

        # turn flagged data into NaN's so it doesn't appear in the plots
        av_data[av_data == 0] = np.nan
        # Only plot a maximum of 16 antennas per plot
        for idx in range(0, av_data.shape[-1], ANT_CHUNKS):
            data = av_data[..., idx : idx + ANT_CHUNKS]
            plot = plotting.plot_spec(
                data, idx_chan, antenna_names[idx : idx + ANT_CHUNKS],
                freq_range, plot_title, amp=amp, pol=pol)

            insert_fig(report_path, report, plot,
                       name='Corr_v_Freq_{0}_{1}'.format(target_name.replace(" ", "_"), idx))
            report.writeln()


def write_g_time(report, report_path, av_corr, antenna_names, cal_bls_lookup, pol):
    """
    Include plots of amp and phase versus time of all scans of the given targets in report.
    The plots show data averaged per antenna.

    Parameters
    ----------
    report : file-like
        report file to write to
    report_path : str
        path where report is written
    av_corr : dict
        dictionary of averaged corrected data
    antenna_names : list
        list of antenna names
    cal_bls_lookup : :class:`np.ndarray`
        array of antenna indices in each baseline
    pol : list
        description of polarisation axes, optional
    """
    # Get all scans of calibrators which have gains applied by the pipeline.
    if 'g_phase' in av_corr:
        av_data, av_times = zip(*av_corr['g_phase'])
        av_data = np.stack(av_data, axis=0)

        report.write_heading_2(
            'Corrected Phase vs Time, all gain-calibrated calibrators')
        report.writeln()
        report.write_heading_3('All baselines, averaged per antenna')
        report.writeln()

        # insert plots of phase v time
        for idx in range(0, av_data.shape[-1], ANT_CHUNKS):
            plot = plotting.plot_corr_v_time(
                av_times, av_data[..., idx : idx + ANT_CHUNKS],
                antenna_names=antenna_names[idx : idx + ANT_CHUNKS], pol=pol)
            insert_fig(report_path, report, plot, name='Phase_v_Time_{0}'.format(idx))
            report.writeln()

        report.write_heading_2(
            'Corrected Amp vs Time, all gain-calibrated calibrators')
        report.writeln()
        report.write_heading_3('All baselines, averaged per antenna')
        report.writeln()

        # insert plots of amp v time
        for idx in range(0, av_data.shape[-1], ANT_CHUNKS):
            plot = plotting.plot_corr_v_time(av_times,
                                             av_data[..., idx : idx + ANT_CHUNKS], plottype='a',
                                             antenna_names=antenna_names[idx : idx + ANT_CHUNKS],
                                             pol=pol)

            insert_fig(report_path, report, plot, name='Amp_v_Time_{0}'.format(idx))
            report.writeln()


def write_g_uv(report, report_path, targets, av_corr, cal_bls_lookup,
               antennas, cal_array_position, correlator_freq,
               is_calibrator=True, pol=[0, 1]):
    """
    Include plots of amp and phase/amp versus uvdist in report.
    The data is averaged in frequency to to the number
    of channels given by PLOT_CHANNELS

    Parameters
    ----------
    report : file-like
        report file to write to
    report_path : str
        path where report is written
    targets : list of str
        list of target strings for targets to plot
    av_corr : dict
        dictionary of averaged corrected data from which to
        select target data
    cal_bls_lookup : :class:`np.ndarray`
        array of antenna indices in each baseline
    antennas : list of :class:`katpointer.Antennas`
        list of antennas
    cal_array_position : :class:`katpoint.Antenna`
        description string of array position
    correlator_freq : :class:`np.ndarray`
        real (nchan) correlator channel frequencies
    is_calibrator : bool, optional
        make plots of amp and phase and label them as calibrator plots if true,
        else plot only amplitudes and label them as target plots
    pol : list
        description of polarisation axes, optional
    """
    if is_calibrator:
        suffix = (' and Phase', 'all gain-calibrated calibrators')
    else:
        suffix = ('', 'all target fields')

    if len(targets) > 0:
        report.write_heading_2(
            'Amp{0} vs UVdist, {1}'.format(suffix[0], suffix[1]))
        report.write_heading_3('All baselines')

    # Plot vs UV distance for targets with gains applied by the pipeline.
    for cal in targets:
        kat_target = katpoint.Target(cal)
        target_name = kat_target.name
        tags = [t for t in kat_target.tags if t in TAG_WHITELIST]

        # Get averaged data on all baselines
        av_data, av_times = zip(*av_corr['{}_g_bls'.format(target_name)])
        av_data = np.stack(av_data)
        logger.info(' Corrected data for {0} shape: {1}'.format(target_name, av_data.shape))

        # Get channel index in correlator channels
        nchan = av_data.shape[-3]
        idx_chan, freq_chan = get_freq_info(correlator_freq, nchan)
        freq_chan = freq_chan * 1e6
        uvdist = calc_uvdist(cal, freq_chan, av_times,
                             cal_bls_lookup, antennas, cal_array_position)

        if is_calibrator:
            plot_title = 'Calibrator {0}, tags are {1}'.format(target_name, ', '.join(tags))
            amp = False
        else:
            plot_title = 'Target {0}'.format(target_name)
            amp = True

        plot = plotting.plot_corr_uvdist(uvdist, av_data, freq_chan,
                                         plot_title, amp=amp, pol=pol)
        insert_fig(report_path, report, plot,
                   name='Corr_v_UVdist_{0}'.format(target_name.replace(" ", "_")))
        report.writeln()


def write_products(report, report_path, ts, parameters,
                   st, et, antenna_names, correlator_freq, pol=[0, 1]):
    """
    Include calibration product plots in the report

    Parameters
    ----------
    report : file-like
        report file to write to
    report_path : str
        path where report is written
    ts : :class:`katsdptelstate.TelescopeState`
        telescope state
    parameters : dict
        pipeline parameters
    st : float
        start time for reporting parameters, seconds
    et : float
        end time for reporting parameters, seconds
    antenna_names : list
        list of antenna names
    correlator_freq : :class:`np.ndarray`
        real (nchans), correlator channel frequencies

    """
    cal_list = ['K', 'KCROSS', 'KCROSS_DIODE', 'B', 'G']
    product_names = parameters['product_names']
    solns_exist = any([product_names[cal] in ts for cal in cal_list])
    if not solns_exist:
        logger.info(' - no calibration solutions')

    # delay
    cal = 'K'
    vals, times = get_cal(ts, cal, product_names[cal], st, et)
    if len(times) > 0:
        cal_heading(report, cal, 'Delay', '(ns)')
        write_K(report, report_path, times, vals, antenna_names, pol)

    # ---------------------------------
    # cross pol delay
    cal = 'KCROSS'
    vals, times = get_cal(ts, cal, product_names[cal], st, et)
    if len(times) > 0:
        cal_heading(report, cal, 'Cross polarisation delay', '(ns)')
        # convert delays to nano seconds
        vals = 1e9 * vals
        write_table_timerow(report, [cal], times, vals)

    # ---------------------------------
    # cross pol delay from noise diode
    cal = 'KCROSS_DIODE'
    vals, times = get_cal(ts, cal, product_names[cal], st, et)
    if len(times) > 0:
        cal_heading(report, cal, 'Cross polarisation delay {0}'.format(pol[0] + pol[1]), '(ns)')
        # convert delays to nano seconds
        vals = 1e9 * vals
        write_table_timecol(report, antenna_names, times, vals[:, 0, :], True)
        for idx in range(0, vals.shape[-1], ANT_CHUNKS):
            plot = plotting.plot_delays(times, vals[:, 0:1, idx : idx + ANT_CHUNKS],
                                        antenna_names[idx : idx + ANT_CHUNKS],
                                        pol=[pol[0] + pol[1]])
            insert_fig(report_path, report, plot, name='{0}_{1}'.format(cal, idx))

    # plot number of solutions
        report.writeln()
        report.writeln()
        title = 'Number of slns : {0}'.format(cal)
        no_k_slns = np.sum(~np.isnan(vals), axis=0, dtype=np.uint16)
        plot = plotting.plot_v_antenna(no_k_slns, 'No of slns: {0}'.format(cal), title,
                                       antenna_names, pol)
        insert_fig(report_path, report, plot, name='No_{0}'.format(cal))

    # ---------------------------------
    # bandpass
    cal = 'B'
    vals, times = get_cal(ts, cal, product_names[cal], st, et)
    if len(times) > 0:
        cal_heading(report, cal, 'Bandpass')
        write_B(report, report_path, times, vals, antenna_names, correlator_freq, pol)

    # ---------------------------------
    # gain
    cal = 'G'
    vals, times = get_cal(ts, cal, product_names[cal], st, et)
    if len(times) > 0:
        cal_heading(report, cal, 'Gain')
        # summarize bad antennas
        report.writeln('Antennas flagged for all times:')
        report.writeln()
        antenna_labels = write_bad_antennas(report, vals, antenna_names, pol)
        # plot solns
        for idx in range(0, vals.shape[-1], ANT_CHUNKS):
            plot = plotting.plot_g_solns_legend(
                times, vals[..., idx: idx + ANT_CHUNKS],
                antenna_labels[idx: idx + ANT_CHUNKS], pol)
            insert_fig(report_path, report, plot, name='{0}_{1}'.format(cal, idx))

        # plot number of solutions
        report.writeln()
        report.writeln()
        title = 'Number of slns : {0}'.format(cal)
        no_slns = np.sum(~np.isnan(vals), axis=0, dtype=np.uint16)
        plot = plotting.plot_v_antenna(no_slns, 'No of slns: {0}'.format(cal), title,
                                       antenna_names, pol)
        insert_fig(report_path, report, plot, name='No_{0}'.format(cal))


def get_cal(ts, cal, ts_name, st, et):
    """
    Fetch a calibration product from telstate

    Parameters
    ----------
    ts : :class:`katsdptelstate.TelescopeState`
        telescope state
    cal : str
        string indicating calibration product type
    ts_name : str
        name of the telescope state key holding the cal solution
    st : float
        start time for reporting parameters, seconds
    et : float
        end time for reporting parameters, seconds

    Returns
    -------
    vals : :class:`np.ndarray`
        values of calibration product
    times : list
        times of calibration product
    """
    vals, times = np.array([]), []
    if ts_name in ts:
        product = ts.get_range(ts_name, st=0)
        if len(product) > 0:
            logger.info('Calibration product: {0}'.format(cal))
            vals, times = zip(*product)
            vals = np.array(vals)
            logger.info('  shape: {0}'.format(vals.shape))
    return vals, times


def write_K(report, report_path, times, vals, antenna_names, pol=[0, 1]):
    """
    Include table of delays and delay plots in cal report

    Parameters
    ----------
    report : file-like
        report file to write to
    report_path : str
        path where report is written
    times : list
        list of times for delay solutions
    vals : :class:`np.ndarray`
        delay solutions
    antenna_names : list
        list of antenna names
    pol : list
        description of polarisation axes, optional
    """
    # convert delays to nano seconds
    vals = 1e9 * vals
    # iterate through polarisation
    for p in range(vals.shape[-2]):
        report.writeln('**POL {0}**'.format(pol[p],))
        kpol = vals[:, p, :]
        logger.info('  pol {0} shape: {1}'.format(pol[p], kpol.shape))
        write_table_timecol(report, antenna_names, times, kpol)

    for idx in range(0, vals.shape[-1], ANT_CHUNKS):
        plot = plotting.plot_delays(times, vals[..., idx : idx + ANT_CHUNKS],
                                    antenna_names[idx : idx + ANT_CHUNKS], pol=pol)
        insert_fig(report_path, report, plot, name='K_{0}'.format(idx))

    # plot number of solutions
    report.writeln()
    report.writeln()
    cal = 'K'
    title = 'Number of slns : {0}'.format(cal)
    no_slns = np.sum(~np.isnan(vals), axis=0, dtype=np.uint16)
    plot = plotting.plot_v_antenna(no_slns, 'No of slns: {0}'.format(cal), title,
                                   antenna_names, pol)
    insert_fig(report_path, report, plot, name='No_{0}'.format(cal))


def write_bad_antennas(report, vals, antenna_names, pol=[0, 1]):
    """Write a bulleted list of completely NaN'ed antennas per polarization.
     Return a list with bad-p appended to the antenna-names for NaN'ed antennas

     Parameters
     ----------
     report : file-like
        report file to write to
     vals : array
        solutions
     antenna_names : list
        list of antenna names
     list :
        description of polarisation axes, optional
    Returns
    -------
    list :
        list of antenna_names with bad(pol) appended to flagged antennas
    """
    bad_labels = antenna_names[:]
    # write a list of bad antennas per polarisation, if all/none are flagged label as such
    for p in range(vals.shape[-2]):
        bad_ant = np.all(np.isnan(vals[:, p, :]), axis=0)
        if bad_ant.any():
            if bad_ant.all():
                report.writeln('* {0}: :red:`all`'.format(pol[p]))
            else:
                names = np.asarray(antenna_names)[bad_ant]
                report.writeln('* {0}: {1}'.format(pol[p], ', '.join(names)))
        else:
            report.writeln('* {0}: None'.format(pol[p]))
            report.writeln()

        # modify the antenna labels to indicate the flagged antennas
        for i, bad in enumerate(bad_ant):
            if bad:
                if 'bad' in bad_labels[i]:
                    bad_labels[i] += pol[p]
                else:
                    bad_labels[i] = bad_labels[i].strip() + ', bad {}'.format(pol[p])
    return bad_labels


def write_B(report, report_path, times, vals, antenna_names, correlator_freq, pol=[0, 1]):
    """
    Include plots of bandpass solutions at all given times in report

    Parameters
    ----------
    report : file-like
        report file to write to
    report_path : str
        path where report is written
    times : list
        list of times for delay solutions
    vals : array
        bandpass solutions
    antenna_names : list
        list of antenna names
    chanidx : float
        number of channels solutions
    pol : list
        description of polarisation axes, optional
    """
    # B shape is n_time, n_chan, n_pol, n_ant
    freq_range = [correlator_freq[0], correlator_freq[-1]]
    chan_no = np.arange(0, len(correlator_freq))

    for ti in range(len(times)):
        t = utc_tstr(times[ti])
        report.writeln('Time: {}'.format(t,))
        report.writeln()
        # summarize bad antennas
        report.writeln('Antennas flagged for all channels:')
        report.writeln()
        antenna_labels = write_bad_antennas(report, vals[ti], antenna_names, pol)

        # plot slns
        for idx in range(0, vals[ti].shape[-1], ANT_CHUNKS):
            plot = plotting.plot_spec(
                vals[ti, ..., idx : idx + ANT_CHUNKS], chan_no,
                antenna_labels[idx : idx + ANT_CHUNKS],
                freq_range, pol=pol)
            insert_fig(report_path, report, plot,
                       name='B_ti_{0}_{1}'.format(ti, idx))

    # plot number of solutions
    report.writeln()
    report.writeln()
    cal = 'B'
    title = 'Number of slns : {0}'.format(cal)
    b_slns = ~np.all(np.isnan(vals), axis=1)
    no_slns = np.sum(b_slns, axis=0, dtype=np.uint32)
    plot = plotting.plot_v_antenna(no_slns, 'No of slns: {0}'.format(cal), title,
                                   antenna_names, pol)
    insert_fig(report_path, report, plot, name='No_{0}'.format(cal))


def cal_heading(report, cal, prefix, suffix=''):
    """
    Write cal pipeline product headings

    Parameters
    ----------
    report : file-like
        report file to write to
    cal : str
        calibration product
    prefix : str
        description of calibration product
    suffix : str, optional
        units of calibration product
    """
    report.write_heading_2('Calibration product {0}'.format(cal))
    report.writeln('{0} calibration solutions {1}'.format(prefix, suffix))
    report.writeln()


def get_freq_info(correlator_freq, nchan):
    """
    Given nchan averaged channels calculate the channel index (in correlator channels)
    and the frequencies of the averaged channels.

    Parameters
    -----------
    correlator_freq : :class:`np.ndarray`
        array of correlator channel frequencies
    nchan : int
        no of averaged channels
    Returns
    -------
    avchan : :class:`np.ndarray`
        real (nchan) of mean channel indices in correlator channels
    avfreq : :class:`np.ndarray`
        real (nchan) of mean frequencies of averaged channels
    """

    nc_chan = correlator_freq.shape[0]
    chanav = nc_chan // nchan

    index = np.arange(0, nc_chan, chanav)
    # get average chan_no
    avchan = np.add.reduceat(np.arange(0, nc_chan), index, dtype=np.float32)
    avchan /= np.add.reduceat(np.ones(nc_chan), index)
    # get average freq
    avfreq = np.add.reduceat(correlator_freq, index)
    avfreq /= np.add.reduceat(np.ones(nc_chan), index)

    return avchan, avfreq


def split_targets(targets):
    """
    Separate targets into three lists containing
    calibrators without gains applied, calibrators
    with gains applied and targets

    Parameters
    -----------
    targets : list
        list of unique targets
    Returns
    -------
    nogain : list
        list of calibrators without gains applied by the pipeline
    gain : list
        list of calibrators with gains applied by the pipeline
    target : list
        list of targets
    """
    nogain, gain, target = [], [], []
    for cal in targets:
        kat_target = katpoint.Target(cal)
        tags = kat_target.tags
        # tags which have gains applied by pipeline
        gaintaglist = ('gaincal', 'bfcal', 'target')
        if not any(x in gaintaglist for x in tags):
            nogain.append(cal)
        elif 'target' in tags:
            target.append(cal)
        else:
            gain.append(cal)
    return nogain, gain, target


def calc_elevation(refant, times, target):
    """
      Calculates elevation versus timestamps for observation targets.
      It calculates the elevation from the target and antenna
      position and it does not reflect the actual pointing of the dish.

      Parameters
      ----------
      refant : str
          the reference antenna
      times : array
          timestamps of scan
      target : str
          target string

      Returns
      -------
      times : :class:`np.ndarray`
          real, (ntimes) timestamps
      elevation : :class:`np.ndarray`
          real, (ntimes) of elevations
      """
    kat_target = katpoint.Target(target)
    elevations = kat_target.azel(times, refant)[1]

    return elevations


def calc_uvdist(target, freq, times, cal_bls_lookup, antennas, cal_array_position):
    """
    Calculate uvdistance in wavelengths

    Parameters
    ----------
    ts : :class:`katsdptelstate.TelescopeState`
        telescope state
    target : str
         target string
    frequencies : :class:`np.ndarray`
         real, (nchan) frequencies
    times : :class:`np.ndarray`
         real, (ntimes) times

    Returns
    -------
    uvdist : :class:`np.ndarray`
        real, (nbls) UV distances in wavelengths
    """
    wl = katpoint.lightspeed / freq
    cross_idx = np.where(cal_bls_lookup[:, 0] !=
                         cal_bls_lookup[:, 1])[0]
    kat_target = katpoint.Target(target)
    u, v, w = calprocs.calc_uvw_wave(kat_target, times, cal_bls_lookup[cross_idx],
                                     antennas, wl, cal_array_position)
    uvdist = np.hypot(u, v)
    return uvdist


def calc_enu_sep(antennas, bls_lookup):
    """
    Calculate baseline separation in meters
    for cross correlations only.

    Parameters
    ----------
    antennas : :class:`katpoint.Antenna`
        antennas
    bls_lookup : :class:`np.ndarray`
        array of indices of antennas in each baseline

    Returns
    -------
    sep: :class:`np.ndarray`
        real (nbls), separations for baselines in bls_lookup
    """

    cross_idx = np.where(bls_lookup[:, 0] != bls_lookup[:, 1])[0]
    bls_lookup = bls_lookup[cross_idx]
    ant1 = [antennas[bls_lookup[i][0]] for i in range(len(bls_lookup))]
    ant2 = [antennas[bls_lookup[i][1]] for i in range(len(bls_lookup))]
    bl = np.empty([len(ant1), 3])

    for i in range(len(bl)):
        enu = ant1[i].baseline_toward(ant2[i])
        bl[i] = enu

    sep = np.linalg.norm(bl, axis=1)

    return sep


def refant_antlabels(bls_lookup, refant_index, antenna_names):
    """
    Return a list of the antenna_names in the baselines to the reference antenna

    Parameters:
    -----------
    bls_lookup : :class:`np.ndarray`
        array of indices of antennas in each baseline
    refant_index : int
        index of reference antenna
    antenna_names : list of str
        list of antenna names

    Returns:
    --------
    list of str:
        list of antenna names
    """
    ant_idx = np.where(
        (bls_lookup[:, 0] == refant_index)
        ^ (bls_lookup[:, 1] == refant_index))[0]

    refant_bls = bls_lookup[ant_idx]
    bls_names = []
    for bls in refant_bls:
        for idx in bls:
            if idx != refant_index:
                bls_names.append(antenna_names[idx])
    return bls_names


# This is required as pylab is not multithreading safe, it only required to run
# unit tests which run several servers in a single process. Real use runs the
# servers in separate processes.
_lock = threading.Lock()


def make_cal_report(ts, capture_block_id, stream_name, parameters, report_path, av_corr,
                    st=None, et=None):
    """
    Creates pdf calibration pipeline report (from RST source),
    using data from the Telescope State

    Parameters
    ----------
    ts : :class:`katsdptelstate.TelescopeState`
        telescope state, with prefixes for calname and cbid_calname
    capture_block_id : str
        capture block ID
    stream_name : str
        name of the L0 data stream
    parameters : dict
        Pipeline parameters
    report_path : str
        path where report will be created
    av_corr : dict
        dictionary containing arrays of calibrated data
    st : float, optional
        start time for reporting parameters, seconds
    et : float, optional
        end time for reporting parameters, seconds
    """

    logger.info('Report compiling in directory {0}'.format(report_path))

    # --------------------------------------------------------------------
    # open report file
    report_file = os.path.join(report_path, 'calreport.rst')

    # --------------------------------------------------------------------
    # write heading
    with _lock:
        with rstReport(report_file, 'w') as cal_rst:
            cal_rst.write_heading_0('Calibration pipeline report')

            # --------------------------------------------------------------------
            # write observation summary info
            cal_rst.writeln('.. role:: red')
            cal_rst.writeln('.. role:: green')
            cal_rst.writeln()
            cal_rst.write_heading_1('Observation summary')
            cal_rst.writeln('Capture block: {}'.format(capture_block_id))
            cal_rst.writeln()
            cal_rst.writeln('Stream: {}'.format(stream_name))
            cal_rst.writeln()

            # Plot elevation vs time for reference antenna
            refant_index = parameters['refant_index']
            antennas = parameters['antennas']
            if av_corr:
                targets, times = zip(*av_corr['targets'])
                unique_targets = list(set(targets))
            else:
                unique_targets = []
            write_summary(cal_rst, ts, stream_name, parameters, unique_targets, st=st, et=et)

            # get parameters
            correlator_freq = parameters['channel_freqs'] / 1e6
            cal_bls_lookup = parameters['bls_lookup']
            pol = [_[0].upper() for _ in parameters['pol_ordering']]

            # label the reference antenna in the list of antennas
            antenna_names = list(parameters['antenna_names'])
            refant_name = antenna_names[refant_index]
            antenna_names[refant_index] += ', refant'
            name_width = len(antenna_names[refant_index])
            antenna_names = [name.ljust(name_width) for name in antenna_names]

            if av_corr:
                write_elevation(cal_rst, report_path, unique_targets,
                                antennas[refant_index], av_corr)

                # -------------------------------------------------------------------
                # write RFI summary
                cal_rst.write_heading_1('RFI and Flagging summary')
                # Plot flags
                dist = calc_enu_sep(antennas, cal_bls_lookup)
                write_flag_summary(cal_rst, report_path, av_corr, dist, correlator_freq, pol)
            else:
                logger.info(' - no calibrated data')

<<<<<<< HEAD
=======
            # --------------------------------------------------------------------
            # label the reference antenna in the list of antennas
            antenna_names = list(parameters['antenna_names'])
            antenna_names[refant_index] += ', refant'
            name_width = len(antenna_names[refant_index])
            antenna_names = [name.ljust(name_width) for name in antenna_names]
>>>>>>> 17715939
            logger.info('Calibration solution summary')
            # add cal products to report
            write_products(cal_rst, report_path, ts, parameters,
                           st, et, antenna_names, correlator_freq, pol)

            # Corrected data : HV delay Noise Diode
            if av_corr:
                write_hv(cal_rst, report_path, av_corr, antenna_names, correlator_freq,
                         pol=[pol[0] + pol[1], pol[1] + pol[0]])
                # --------------------------------------------------------------------
                # Corrected data : Calibrators
                cal_rst.write_heading_1('Calibrator Summary Plots')

                # Split observed targets into different types of sources,
                # according to their pipeline tags
                nogain, gain, target = split_targets(unique_targets)

                # For calibrators which do not have gains applied by the pipeline
                # plot the baselines to the reference antenna for each timestamp
                # get idx of baselines to refant

                bls_names = refant_antlabels(cal_bls_lookup, refant_index, antenna_names)

                write_ng_freq(cal_rst, report_path, nogain, av_corr,
                              refant_name, bls_names, correlator_freq, pol)

                write_g_freq(cal_rst, report_path, gain, av_corr, antenna_names,
                             cal_bls_lookup, correlator_freq, True, pol)
                write_g_time(cal_rst, report_path, av_corr, antenna_names,
                             cal_bls_lookup, pol)

                cal_array_position = parameters['array_position']
                write_g_uv(cal_rst, report_path, gain, av_corr, cal_bls_lookup,
                           antennas, cal_array_position, correlator_freq, True, pol=pol)

                # --------------------------------------------------------------------
                # Corrected data : Targets
                cal_rst.write_heading_1('Calibrated Target Fields')
                write_g_freq(cal_rst, report_path, target, av_corr, antenna_names,
                             cal_bls_lookup, correlator_freq, False, pol=pol)
                write_g_uv(cal_rst, report_path, target, av_corr, cal_bls_lookup,
                           antennas, cal_array_position, correlator_freq, False, pol=pol)

            cal_rst.writeln()

        # convert to html
        stylesheet_path = os.path.join(docutils_dir, 'html4css1.css')
        overrides = {'stylesheet_path': stylesheet_path}
        report_file_html = os.path.join(report_path, 'calreport.html')
        publish_file(source_path=report_file, destination_path=report_file_html,
                     writer_name='html', settings_overrides=overrides)<|MERGE_RESOLUTION|>--- conflicted
+++ resolved
@@ -1268,15 +1268,6 @@
             else:
                 logger.info(' - no calibrated data')
 
-<<<<<<< HEAD
-=======
-            # --------------------------------------------------------------------
-            # label the reference antenna in the list of antennas
-            antenna_names = list(parameters['antenna_names'])
-            antenna_names[refant_index] += ', refant'
-            name_width = len(antenna_names[refant_index])
-            antenna_names = [name.ljust(name_width) for name in antenna_names]
->>>>>>> 17715939
             logger.info('Calibration solution summary')
             # add cal products to report
             write_products(cal_rst, report_path, ts, parameters,
