--- conflicted
+++ resolved
@@ -174,15 +174,8 @@
         Array of antennas.
     refant : int
         Index of reference antenna in antenna description list.
-<<<<<<< HEAD
     array_position :  :class:`katpoint.Antenna`
         Array centre position.
-=======
-    array_position : :class:`katpoint.Antenna`
-        Array centre position.
-    corr : string, optional
-        String to select correlation product, 'xc' for cross-correlations.
->>>>>>> dc1daa11
     logger : logger
         Logger
 
@@ -190,7 +183,6 @@
     ----------
     xc_mask : numpy array of bool
         Mask for selecting cross-correlation data
-<<<<<<< HEAD
     ac_mask : numpy array of bool
         Mask for selecting auto-correlation data
     cross_ant : :class:`ScanDataGroupBl` of :class:`ScanData`
@@ -198,25 +190,6 @@
     auto_ant : :class:`ScanDataGroupBl` of :class:`ScanData`
         Auto-correlation data for time_slice
     timestamps : array of float, shape (ntime)
-=======
-    bl_slice : slice
-        Slice for selecting susbset of the correlation products.
-    corrprod_lookup : list of int, shape (number_of_baselines, 2)
-        List of antenna pairs for each baseline.
-    vis : array of float, complex64 (ntime, nchan, 2, nbl)
-        Visibility data.
-    flags : array of uint8, shape (ntime, nchan, 2, nbl)
-        Flag data.
-    weights : array of float32, shape (ntime, nchan, 2, nbl)
-        Weight data.
-    cross_vis : array of float, complex64 (ntime, nchan, 2, nbl)
-        Cross polarisation visibility data.
-    cross_flags : array of uint8, shape (ntime, nchan, 2, nbl)
-        Cross polarisation flag data.
-    cross_weights : array of float32, shape (ntime, nchan, 2, nbl)
-        Cross polarisation weight data.
-    timestamps : array of float, shape (ntime,)
->>>>>>> dc1daa11
         Times.
     target : katpoint Target
         Phase centre of the scan.
@@ -246,12 +219,7 @@
     """
 
     def __init__(self, data, time_slice, dump_period, bls_lookup, target,
-<<<<<<< HEAD
-                 chans=None, ants=None, refant=0, array_position=None, logger=logger):
-=======
-                 chans, ants, refant=0, array_position=None, corr='xc', logger=logger):
->>>>>>> dc1daa11
-
+                 chans, ants, refant=0, array_position=None, logger=logger):
         # cross-correlation and auto-correlation masks.
         # Must be np arrays so they can be used for indexing
         # NOTE: This makes the asumption that the XC data are grouped at the
@@ -360,7 +328,6 @@
 
         Parameters
         ----------
-<<<<<<< HEAD
         bchan : int, optional
             start channel for fit
         echan : int, optional
@@ -376,22 +343,12 @@
         ac : bool, optional
             if True solve for KCROSS_DIODE using auto-correlations, else solve for KCROSS
             using cross-correlations
-=======
-        bchan : start channel for fit, int, optional
-        echan : end channel for fit, int, optional
-        chan_ave : channels to average together prior during fit, int, optional
-        pre_apply : calibration solutions to apply, list of :class:`~.CalSolutions`, optional
->>>>>>> dc1daa11
 
         Returns
         -------
         :class:`~.CalSolution`
-<<<<<<< HEAD
         Cross hand polarisation delay offset CalSolution with soltype 'KCROSS', shape(pol, 1)
         or 'KCROSS_DIODE', shape (pol, nant). The second polarisation has delays set to zero.
-=======
-            Cross hand polarisation delay offset CalSolution with soltype 'KCROSS', shape (nant)
->>>>>>> dc1daa11
         """
         if ac:
             corr = getattr(self, 'auto_ant')
@@ -573,17 +530,13 @@
             # add empty channel dimension if necessary
             full_sol = soln_values[:, np.newaxis, :, :] \
                 if soln_values.ndim < 4 else soln_values
-<<<<<<< HEAD
             return self._apply(full_sol, vis, xhand)
-=======
-            return self._apply(full_sol, vis)
->>>>>>> dc1daa11
+
         elif soln.soltype == 'K':
             # want shape (ntime, nchan, npol, nant)
             channel_freqs = da.asarray(self.channel_freqs)
             g_from_k = da.exp(2j * np.pi * soln.values[:, np.newaxis, :, :]
                               * channel_freqs[np.newaxis, :, np.newaxis, np.newaxis])
-<<<<<<< HEAD
             return self._apply(g_from_k, vis, xhand)
         elif soln.soltype in ['KCROSS_DIODE', 'KCROSS']:
             # average HV delay over all antennas
@@ -596,11 +549,6 @@
 
         elif soln.soltype is 'B':
             return self._apply(soln_values, vis, xhand)
-=======
-            return self._apply(g_from_k, vis)
-        elif soln.soltype == 'B':
-            return self._apply(soln_values, vis)
->>>>>>> dc1daa11
         else:
             raise ValueError('Solution type {} is invalid.'.format(soln.soltype))
 
