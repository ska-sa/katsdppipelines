
#! /usr/bin/env python
import numpy as np
import threading
import time
import os

from katcal.control_threads import accumulator_thread, pipeline_thread

import optparse

from katcal.simulator import SimData
from katcal import parameters

from katcal.telescope_model import TelescopeModel

import logging
logger = logging.getLogger(__name__)
logger.setLevel(logging.DEBUG)

from optparse import OptionParser

def parse_args():
    usage = "%s [options]"%os.path.basename(__file__)
    description = "Set up and wait for a spead stream to run the pipeline."
    parser= OptionParser( usage=usage, description=description)
    parser.add_option("--num_buffers", default=2, type="int", help="Specify the number of data buffers to use. default: 2")
    parser.add_option("--buffer_maxsize", default=1000e6, type="float", help="The amount of memory (in bytes?) to allocate to each buffer. default: 1e9")
    parser.add_option("--spead_port", default=8890, type="int", help="The port on which to listen for the spead stream. default: 8890")
    parser.add_option("--spead_ip", default="localhost", help="The ip to listen for the spead streap. default: localhost")
    return parser.parse_args()


def all_alive(process_list):
    """
    Check if all of the process in process list are alive and return True
    if they are or False if they are not.
    Inputs
    ======
    process_list:  list of threading:Thread: objects
    """

    alive = True
    for process in process_list:
        alive = alive and process.isAlive()
    return alive
            
def create_buffer_arrays(array_length,nchan,nbl,npol):
    """
    Create empty buffer record using specified dimensions
    """
<<<<<<< HEAD
    data={}
    data['vis'] = np.empty([array_length,nchan,nbl,npol],dtype=np.complex64)
    data['flags'] = np.empty([array_length,nchan,nbl,npol],dtype=np.uint8)
    data['times'] = np.empty([array_length],dtype=np.float)
    return data

def run_threads(num_buffers=2, buffer_maxsize=1000e6, spead_port=8890, spead_ip="localhost"):
    """
    Start the pipeline using 'num_buffers' buffers, each of size 'buffer_maxsize'.
    This will instantiate num_buffers + 1 threads; a thread for each pipeline and an
    extra accumulator thread the reads data from the spead stream into each buffer
    seen by the pipeline.
    Inputs
    ======
    num_buffers: int
        The number of buffers to use- this will create a pipeline thread for each buffer
        and an extra accumulator thread to read the spead stream.
    buffer_maxsize: float
        The maximum size of the buffer. Memory for each buffer will be allocated at first
        and then populated by the accumulator from the spead stream.
    spead_port: int
        The port to read the spead stream from
    spead_ip: string
        The ip to read the spead stream from.
    """ 

    # Parameters which define the size of the array to initialise.
    # Needs to be made generic
    element_size = 8. # 8 bytes in an np.complex64
    nchan = 32768
    nbl = 3
=======
    vis = np.empty([array_length,nchan,nbl,npol],dtype=np.complex64)
    flags = np.empty([array_length,nchan,nbl,npol],dtype=np.uint8)
    times = np.empty([array_length],dtype=np.float)
    return vis,flags, times
          
def run_threads(h5file):
    
    # data parameters for buffer
    buffer_maxsize = 1000e6 #128.e9
    element_size = 8. # 8 bits in an np.complex64

    # ------------------------------------------------------------
    # for fake meerkat ingest data:    
#    nchan = 32768
#    nbl = 3
#    npol = 4

    # for kat7 simulated data:
    # get data shape from telescope model
    #   for the moment - mock this up from the simulated data
    file_name = h5file
    simdata = SimData(file_name)
    
    # start TM
    tm = TelescopeModel(host='127.0.0.1',db=1)

    nchan = tm['echan'] - tm['bchan']
    # including autocorrelations
    nbl = tm['num_ants']*(tm['num_ants']+1)/2
>>>>>>> 8fe3efd3
    npol = 4
    # ------------------------------------------------------------
    
    array_length = buffer_maxsize/(element_size*nchan*npol*nbl)
    array_length = np.int(np.ceil(array_length))
    logger.info('Max length of buffer array : {0}'.format(array_length,))
    
    # Set up empty buffers
    buffers = [create_buffer_arrays(array_length,nchan,nbl,npol) for i in range(num_buffers)]

    # set up conditions for the buffers
    scan_accumulator_conditions = [threading.Condition() for i in range(num_buffers)]
    
    # Set up the accumulator
    accumulator = accumulator_thread(buffers, scan_accumulator_conditions, spead_port, spead_ip)

    #Set up the pipelines (one per buffer)
    pipelines = [pipeline_thread(buffers[i], scan_accumulator_conditions[i], i) for i in range(num_buffers)]
    
    #Start the accumulator thread
    accumulator.start()
    #Start the pipeline threads
    map(lambda x: x.start(), pipelines)

    try:
        while all_alive([accumulator]+pipelines):
            time.sleep(.1)
    except (KeyboardInterrupt, SystemExit):
        print '\nReceived keyboard interrupt! Quitting threads.\n'
        #Stop pipelines first so they recieve correct signal before accumulator acquires the condition
        map(lambda x: x.stop(), pipelines)
        accumulator.stop()
    except:
        print '\nUnknown error\n'
        map(lambda x: x.stop(), pipelines)
        accumulator.stop()
        
    accumulator.join()
    print "Accumulator Stopped"

    map(lambda x: x.join(), pipelines)
    print "Pipelines Stopped"


if __name__ == '__main__':
    
<<<<<<< HEAD
    (options, args) = parse_args()

    run_threads(num_buffers=options.num_buffers, buffer_maxsize=options.buffer_maxsize, spead_port=options.spead_port, spead_ip=options.spead_ip)
=======
    parser = optparse.OptionParser(usage="%prog [options] <filename.h5>", description='Run MeerKAT calibration pipeline on H5 file')
    (options, args) = parser.parse_args()
    
    run_threads(args[0])
>>>>>>> 8fe3efd3
<|MERGE_RESOLUTION|>--- conflicted
+++ resolved
@@ -49,7 +49,6 @@
     """
     Create empty buffer record using specified dimensions
     """
-<<<<<<< HEAD
     data={}
     data['vis'] = np.empty([array_length,nchan,nbl,npol],dtype=np.complex64)
     data['flags'] = np.empty([array_length,nchan,nbl,npol],dtype=np.uint8)
@@ -81,37 +80,6 @@
     element_size = 8. # 8 bytes in an np.complex64
     nchan = 32768
     nbl = 3
-=======
-    vis = np.empty([array_length,nchan,nbl,npol],dtype=np.complex64)
-    flags = np.empty([array_length,nchan,nbl,npol],dtype=np.uint8)
-    times = np.empty([array_length],dtype=np.float)
-    return vis,flags, times
-          
-def run_threads(h5file):
-    
-    # data parameters for buffer
-    buffer_maxsize = 1000e6 #128.e9
-    element_size = 8. # 8 bits in an np.complex64
-
-    # ------------------------------------------------------------
-    # for fake meerkat ingest data:    
-#    nchan = 32768
-#    nbl = 3
-#    npol = 4
-
-    # for kat7 simulated data:
-    # get data shape from telescope model
-    #   for the moment - mock this up from the simulated data
-    file_name = h5file
-    simdata = SimData(file_name)
-    
-    # start TM
-    tm = TelescopeModel(host='127.0.0.1',db=1)
-
-    nchan = tm['echan'] - tm['bchan']
-    # including autocorrelations
-    nbl = tm['num_ants']*(tm['num_ants']+1)/2
->>>>>>> 8fe3efd3
     npol = 4
     # ------------------------------------------------------------
     
@@ -158,13 +126,6 @@
 
 if __name__ == '__main__':
     
-<<<<<<< HEAD
     (options, args) = parse_args()
 
-    run_threads(num_buffers=options.num_buffers, buffer_maxsize=options.buffer_maxsize, spead_port=options.spead_port, spead_ip=options.spead_ip)
-=======
-    parser = optparse.OptionParser(usage="%prog [options] <filename.h5>", description='Run MeerKAT calibration pipeline on H5 file')
-    (options, args) = parser.parse_args()
-    
-    run_threads(args[0])
->>>>>>> 8fe3efd3
+    run_threads(num_buffers=options.num_buffers, buffer_maxsize=options.buffer_maxsize, spead_port=options.spead_port, spead_ip=options.spead_ip)